--- conflicted
+++ resolved
@@ -132,7 +132,6 @@
         </select>
       </section>
       <section>
-<<<<<<< HEAD
         <h2 className="text-lg font-medium mb-2">{t('theme')}</h2>
         <select
           className="rounded px-2 py-1 border border-border bg-surface"
@@ -142,23 +141,6 @@
           <option value="light">{t('lightTheme')}</option>
           <option value="dark">{t('darkTheme')}</option>
         </select>
-=======
-        <h2 className="text-lg font-medium mb-2">{t('idleTimeout')}</h2>
-        <div className="space-y-2 max-w-xs">
-          <select
-            className="rounded px-2 py-1 border border-border bg-surface"
-            value={String(idleTimeoutMinutes)}
-            onChange={e => setIdleTimeout(Number.parseInt(e.target.value, 10))}
-          >
-            {idleOptions.map(opt => (
-              <option key={opt} value={opt}>
-                {formatIdleLabel(opt)}
-              </option>
-            ))}
-          </select>
-          <p className="text-xs text-gray-500">{t('idleTimeoutHint')}</p>
-        </div>
->>>>>>> eb734053
       </section>
       <section>
         <h2 className="text-lg font-medium mb-2">{t('master')}</h2>
