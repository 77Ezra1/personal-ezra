--- conflicted
+++ resolved
@@ -11,11 +11,6 @@
 import { ExternalLink, Trash2, XCircle } from 'lucide-react'
 import FixedUrl from '../components/FixedUrl'
 import { useSettings } from '../store/useSettings'
-<<<<<<< HEAD
-=======
-import { useTranslation } from '../lib/i18n'
->>>>>>> 196dbfc7
-
 function Field({ label, children }: { label: string; children: any }) {
   return (
     <div className="grid gap-1">
@@ -25,19 +20,7 @@
   )
 }
 
-export default function Sites() {
-<<<<<<< HEAD
-  const { items, load, addSite, update, removeMany, selection, toggleSelect, clearSelection, tags } = useItems()
-  const { viewMode } = useSettings()
-  const [q, setQ] = useState('')
-  const [view, setView] = useState<'table' | 'card'>(viewMode === 'card' ? 'card' : 'table')
-=======
-  const { items, load, addSite, update, removeMany, selection, toggleSelect, clearSelection } = useItems()
-  const { view: prefView } = useSettings()
-  const t = useTranslation()
-  const [q, setQ] = useState('')
-  const [view, setView] = useState<'table' | 'card'>(() => (prefView === 'card' ? 'card' : prefView === 'list' ? 'table' : 'table'))
->>>>>>> 196dbfc7
+
   const [params] = useSearchParams()
   const activeTag = params.get('tag')
 
@@ -148,12 +131,6 @@
               </td>
               <td className="px-3 py-2 text-center text-gray-600">
                 {it.tags?.map(tid => tags.find(t=>t.id===tid)?.name).filter(Boolean).join(', ') || '-'}
-              </td>
-<<<<<<< HEAD
-=======
-              <td className="px-3 py-2 text-gray-600">{it.description}</td>
-              <td className="px-3 py-2 text-center text-gray-600">{it.tags?.join(', ')}</td>
->>>>>>> 196dbfc7
               <td className="px-3 py-2 pr-4 md:pr-6">
                 <div className="flex items-center gap-2 justify-end">
                   <a className="h-8 px-3 rounded-xl border grid place-items-center" href={it.url} target="_blank" rel="noreferrer" title="在新标签打开">
@@ -193,24 +170,6 @@
   const ui = (
     <div className="h-[calc(100dvh-48px)] overflow-auto">
       <div className="sticky top-0 z-10 bg-white/80 backdrop-blur border-b">
-<<<<<<< HEAD
-        <div className="max-w-7xl mx-auto p-3 flex items-center gap-3">
-          <Input placeholder="搜索…" value={q} onChange={e => setQ(e.target.value)} className="flex-1" />
-          {viewMode === 'default' && (
-            <Segmented value={view} onChange={setView} options={[{ label: '表格', value: 'table' }, { label: '卡片', value: 'card' }]} />
-          )}
-          <button className="h-9 px-4 rounded-xl bg-blue-600 text-white text-sm hover:bg-blue-700 active:scale-[0.98]" onClick={() => setOpenNew(true)}>新建</button>
-=======
-        <div className="max-w-screen-lg mx-auto px-6 py-3 flex items-center gap-3 rounded-2xl shadow-sm bg-white">
-          <Input placeholder={t('search')} value={q} onChange={e => setQ(e.target.value)} className="flex-1" />
-          <Segmented value={view} onChange={setView} options={[{ label: t('table'), value: 'table' }, { label: t('card'), value: 'card' }]} />
-          <button
-            className="h-9 px-4 rounded-xl border border-gray-300 bg-gray-100 text-gray-800 text-sm shadow-sm hover:bg-gray-200"
-            onClick={() => setOpenNew(true)}
-          >
-            {t('new')}
-          </button>
->>>>>>> 196dbfc7
         </div>
         <div className="max-w-screen-lg mx-auto px-6 pb-2">
           <TagRow />
