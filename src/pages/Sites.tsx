<<<<<<< HEAD
import IconButton from '../components/ui/IconButton'
=======
>>>>>>> 3e606076
import { useEffect, useMemo, useState } from 'react'
import { useItems } from '../store/useItems'
import type { SiteItem } from '../types'
import Input from '../components/ui/Input'
import Button from '../components/ui/Button'
<<<<<<< HEAD
import Modal from '../components/ui/Modal'
import Segmented from '../components/ui/Segmented'
import TagRow from '../components/TagRow'
import TagPicker from '../components/TagPicker'
import { useSearchParams } from 'react-router-dom'
import { ExternalLink, Trash2, XCircle } from 'lucide-react'
=======
import IconButton from '../components/ui/IconButton'
import Modal from '../components/ui/Modal'
import TagRow from '../components/TagRow'
import TagPicker from '../components/TagPicker'
import { useSearchParams } from 'react-router-dom'
import { Trash2, XCircle } from 'lucide-react'
>>>>>>> 3e606076
import FixedUrl from '../components/FixedUrl'
import { useSettings } from '../store/useSettings'
import { useTranslation } from '../lib/i18n'

function Field({ label, children }: { label: string; children: any }) {
  return (
    <div className="grid gap-1">
      <label className="text-xs text-muted">{label}</label>
      {children}
    </div>
  )
}

export default function Sites() {
<<<<<<< HEAD
  const { items, load, addSite, update, removeMany, selection, toggleSelect, clearSelection } = useItems()
  const [params] = useSearchParams()
  const activeTag = params.get('tag')
  const t = useTranslation()

  const [q, setQ] = useState('')
  const viewMode = useSettings(s => s.viewMode)
  const [view, setView] = useState<'table' | 'card'>(viewMode === 'card' ? 'card' : 'table')

  // New site
  const [openNew, setOpenNew] = useState(false)
  const [nTitle, setNTitle] = useState('')
  const [nUrl, setNUrl] = useState('')
  const [nDesc, setNDesc] = useState('')
  const [nTags, setNTags] = useState<string[]>([])

  // Edit site
=======
  const { items, tags, load, addSite, update, removeMany, selection, toggleSelect, clearSelection } = useItems()
  const [params] = useSearchParams()
  const activeTag = params.get('tag')
  const t = useTranslation()
  const [q] = useState('')
  const viewMode = useSettings(s => s.viewMode)
  const [view, setView] = useState<'table' | 'card'>(viewMode === 'card' ? 'card' : 'table')

  // 新建
  const [openNew, setOpenNew] = useState(false)
  const [nTitle, setNTitle] = useState('')
  const [nUrl, setNUrl] = useState('')
  const [nTags, setNTags] = useState<string[]>([])

  // 编辑
>>>>>>> 3e606076
  const [openEdit, setOpenEdit] = useState(false)
  const [edit, setEdit] = useState<SiteItem | null>(null)

  useEffect(() => { load() }, [])
  useEffect(() => {
    if (viewMode === 'card') setView('card')
    else if (viewMode === 'list') setView('table')
  }, [viewMode])

<<<<<<< HEAD
  // Locate item from global search
=======
  // 顶部搜索：定位+高亮
>>>>>>> 3e606076
  useEffect(() => {
    const handler = (e: any) => {
      const { id, type } = e.detail || {}
      if (type !== 'site') return
      const el = document.querySelector(`[data-id="${id}"]`) as HTMLElement | null
      if (el) {
        el.scrollIntoView({ behavior: 'smooth', block: 'center' })
        el.classList.add('bg-blue-50')
        setTimeout(() => el.classList.remove('bg-blue-50'), 1600)
      }
    }
    window.addEventListener('locate-item', handler)
    return () => window.removeEventListener('locate-item', handler)
  }, [])

<<<<<<< HEAD
  // Open edit from global search
=======
  // 顶部搜索：打开编辑
>>>>>>> 3e606076
  useEffect(() => {
    const handler = (e: any) => {
      const { id, type } = e.detail || {}
      if (type !== 'site') return
      const it = (items as SiteItem[]).find(x => x.id === id)
      if (it) { setEdit(it); setOpenEdit(true) }
    }
    window.addEventListener('open-edit', handler)
    return () => window.removeEventListener('open-edit', handler)
  }, [items])

  const list = useMemo(() => items.filter(i => i.type === 'site') as SiteItem[], [items])

  const filtered = useMemo(() => {
    let arr = list
    const s = q.trim().toLowerCase()
    if (activeTag) arr = arr.filter(it => it.tags?.includes(activeTag))
    if (s) arr = arr.filter(it => (`${it.title} ${it.url} ${it.description ?? ''}`).toLowerCase().includes(s))
    return arr.slice().sort((a, b) =>
      (b.favorite ? 1 : 0) - (a.favorite ? 1 : 0) ||
      (a.order ?? 0) - (b.order ?? 0) ||
      b.updatedAt - a.updatedAt
    )
  }, [list, q, activeTag])

<<<<<<< HEAD
  // Table view
=======
  const tagMap = useMemo(() => Object.fromEntries(tags.map(t => [t.id, t])), [tags])

  // ======= 列表视图 =======
>>>>>>> 3e606076
  const tableView = (
    <div className="overflow-auto border border-border rounded-2xl bg-surface">
      <table className="w-full table-fixed text-sm">
        <colgroup>
          <col style={{ width: '48px' }} />
          <col style={{ width: '25%' }} />
          <col style={{ width: '25%' }} />
          <col style={{ width: '25%' }} />
          <col style={{ width: '25%' }} />
        </colgroup>
        <thead className="bg-surface-hover">
          <tr className="text-left text-muted">
            <th className="px-3 py-2"></th>
            <th className="px-3 py-2">{t('title')}</th>
<<<<<<< HEAD
            <th className="px-3 py-2">{t('url')}</th>
            <th className="px-3 py-2">{t('tags')}</th>
=======
            <th className="px-3 py-2">{t('tags')}</th>
            <th className="px-3 py-2">URL</th>
>>>>>>> 3e606076
            <th className="px-3 py-2 text-right pr-4 md:pr-6">{t('actions')}</th>
          </tr>
        </thead>
        <tbody>
          {filtered.map(it => (
            <tr key={it.id} data-id={it.id} className="border-t border-border align-middle">
              <td className="px-3 py-2"><input type="checkbox" checked={selection.has(it.id)} onChange={() => toggleSelect(it.id)} /></td>
              <td className="px-3 py-2">
                <button className="hover:underline block truncate" title={it.title} onClick={() => { setEdit(it); setOpenEdit(true) }}>
                  {it.title}
                </button>
              </td>
              <td className="px-3 py-2">
<<<<<<< HEAD
                <FixedUrl url={it.url} length={36} className="text-muted" />
              </td>
              <td className="px-3 py-2 text-center">{it.tags?.length || 0}</td>
              <td className="px-3 py-2 pr-4 md:pr-6">
                <div className="flex items-center gap-2 justify-end">
                  <IconButton size="sm" srLabel={t('open')} onClick={() => window.open(it.url, '_blank')}>
                    <ExternalLink className="w-4 h-4" />
                  </IconButton>
=======
                {it.tags.map(tid => tagMap[tid]?.name).filter(Boolean).join(', ')}
              </td>
              <td className="px-3 py-2">
                <FixedUrl url={it.url} length={24} className="text-muted" stripProtocol={false} />
              </td>
              <td className="px-3 py-2 pr-4 md:pr-6">
                <div className="flex items-center gap-2 justify-end">
>>>>>>> 3e606076
                  <Button size="sm" variant="secondary" className="px-3" onClick={() => { setEdit(it); setOpenEdit(true) }}>
                    {t('edit')}
                  </Button>
                </div>
              </td>
            </tr>
          ))}
        </tbody>
      </table>
    </div>
  )

<<<<<<< HEAD
  // Card view
=======
  // ======= 卡片视图 =======
>>>>>>> 3e606076
  const cardView = (
    <div className="grid gap-3 [grid-template-columns:repeat(auto-fill,minmax(260px,1fr))]">
      {filtered.map(it => (
        <div key={it.id} data-id={it.id} className="group border border-border rounded-2xl p-4 hover:shadow-md transition bg-surface">
          <div className="font-medium truncate" title={it.title}>{it.title}</div>
<<<<<<< HEAD
          <div className="mt-1"><FixedUrl url={it.url} length={32} className="text-muted" /></div>
          {it.description && <div className="text-xs text-muted mt-1 line-clamp-2">{it.description}</div>}
          <div className="mt-2 flex items-center gap-2 justify-end">
            <IconButton size="sm" srLabel={t('open')} onClick={() => window.open(it.url, '_blank')}>
              <ExternalLink className="w-4 h-4" />
            </IconButton>
=======
          <div className="mt-1"><FixedUrl url={it.url} length={32} className="text-muted" stripProtocol={false} /></div>
          {it.description && <div className="text-xs text-muted mt-1 line-clamp-2">{it.description}</div>}
          <div className="mt-2 flex items-center gap-2 justify-end">
>>>>>>> 3e606076
            <Button size="sm" variant="secondary" className="px-3" onClick={() => { setEdit(it); setOpenEdit(true) }}>
              {t('edit')}
            </Button>
          </div>
        </div>
      ))}
    </div>
  )

  const ui = (
    <div className="h-[calc(100dvh-48px)] overflow-auto">
      <div className="sticky top-0 z-10 bg-surface/80 backdrop-blur border-b border-border">
<<<<<<< HEAD
        <div className="max-w-screen-lg mx-auto px-6 py-3 flex items-center gap-3 rounded-2xl shadow-sm bg-surface">
          <Input placeholder={t('search')} value={q} onChange={e => setQ(e.target.value)} className="flex-1" />
          <Segmented value={view} onChange={setView} options={[{ label: t('table'), value: 'table' }, { label: t('card'), value: 'card' }]} />
          <Button onClick={() => setOpenNew(true)}>{t('newSite')}</Button>
        </div>
=======
>>>>>>> 3e606076
        <div className="max-w-screen-lg mx-auto px-6 pb-2">
          <TagRow />
          {selection.size > 0 && (
            <div className="mt-2 flex items-center gap-2">
              <IconButton size="sm" srLabel={t('deleteSelected')} onClick={() => { removeMany(Array.from(selection)); clearSelection() }}>
                <Trash2 className="w-4 h-4" />
              </IconButton>
              <IconButton size="sm" srLabel={t('clearSelection')} onClick={clearSelection}>
                <XCircle className="w-4 h-4" />
              </IconButton>
            </div>
          )}
        </div>
      </div>
      <div className="max-w-screen-lg mx-auto px-6 py-3 bg-surface text-text rounded-2xl shadow-sm">{view === 'table' ? tableView : cardView}</div>
    </div>
  )

  return (
    <>
      {ui}

<<<<<<< HEAD
      {/* New site */}
=======
      {/* 新建站点 */}
>>>>>>> 3e606076
      <Modal
        open={openNew}
        onClose={() => setOpenNew(false)}
        title={t('newSite')}
        footer={
          <>
<<<<<<< HEAD
            <Button variant="secondary" onClick={() => setOpenNew(false)}>{t('cancel')}</Button>
            <Button
              onClick={async () => {
                if (!nTitle || !nUrl) { alert(t('enterTitleAndUrl')); return }
                await addSite({ title: nTitle, url: nUrl, description: nDesc, tags: nTags })
                setOpenNew(false); setNTitle(''); setNUrl(''); setNDesc(''); setNTags([])
=======
            <Button variant="secondary" onClick={() => setOpenNew(false)}>
              {t('cancel')}
            </Button>
            <Button
              onClick={async () => {
                if (!nTitle || !nUrl) { alert('请填写完整'); return }
                await addSite({ title: nTitle, url: nUrl, tags: nTags })
                setOpenNew(false); setNTitle(''); setNUrl(''); setNTags([])
>>>>>>> 3e606076
              }}
            >
              {t('save')}
            </Button>
          </>
<<<<<<< HEAD
        }
      >
        <div className="grid gap-3">
          <Field label={t('title')}><Input value={nTitle} onChange={e => setNTitle(e.target.value)} placeholder="Example" /></Field>
          <Field label={t('url')}><Input value={nUrl} onChange={e => setNUrl(e.target.value)} placeholder="https://..." /></Field>
          <Field label={t('description')}><Input value={nDesc} onChange={e => setNDesc(e.target.value)} placeholder={t('optional')} /></Field>
          <Field label={t('tags')}><TagPicker value={nTags} onChange={setNTags} /></Field>
        </div>
      </Modal>

      {/* Edit site */}
=======
        }>
        <div className="grid gap-3">
          <Field label="标题"><Input value={nTitle} onChange={e => setNTitle(e.target.value)} /></Field>
          <Field label="URL"><Input value={nUrl} onChange={e => setNUrl(e.target.value)} /></Field>
          <Field label="标签"><TagPicker value={nTags} onChange={setNTags} /></Field>
        </div>
      </Modal>

      {/* 编辑站点 */}
>>>>>>> 3e606076
      <Modal
        open={openEdit}
        onClose={() => setOpenEdit(false)}
        title={t('editSite')}
        footer={
          <>
            {edit?.url && /^https?:\/\//i.test(edit.url) && (
<<<<<<< HEAD
              <a className="h-9 px-3 rounded-lg border border-border grid place-items-center mr-auto" href={edit.url} target="_blank" rel="noreferrer">{t('open')}</a>
            )}
            <Button variant="secondary" onClick={() => setOpenEdit(false)}>{t('cancel')}</Button>
=======
              <a
                className="h-9 px-3 rounded-lg border border-border grid place-items-center mr-auto bg-surface hover:bg-surface-hover"
                href={edit.url}
                target="_blank"
                rel="noreferrer"
              >
                {t('open')}
              </a>
            )}
            <Button variant="secondary" onClick={() => setOpenEdit(false)}>
              {t('cancel')}
            </Button>
>>>>>>> 3e606076
            <Button
              onClick={async () => {
                if (!edit) return
                await update(edit.id, { title: edit.title, url: edit.url, description: edit.description, tags: edit.tags })
                setOpenEdit(false)
              }}
            >
              {t('save')}
            </Button>
          </>
<<<<<<< HEAD
        }
      >
        <div className="grid gap-3">
          <Field label={t('title')}><Input value={edit?.title || ''} onChange={e => setEdit(p => p ? { ...p, title: e.target.value } as SiteItem : p)} /></Field>
          <Field label={t('url')}><Input value={edit?.url || ''} onChange={e => setEdit(p => p ? { ...p, url: e.target.value } as SiteItem : p)} /></Field>
          <Field label={t('description')}><Input value={edit?.description || ''} onChange={e => setEdit(p => p ? { ...p, description: e.target.value } as SiteItem : p)} /></Field>
          <Field label={t('tags')}><TagPicker value={edit?.tags || []} onChange={v => setEdit(p => p ? { ...p, tags: v } as SiteItem : p)} /></Field>
=======
        }>
        <div className="grid gap-3">
          <Field label="标题"><Input value={edit?.title || ''} onChange={e => setEdit(p => p ? { ...p, title: e.target.value } as SiteItem : p)} /></Field>
          <Field label="URL"><Input value={edit?.url || ''} onChange={e => setEdit(p => p ? { ...p, url: e.target.value } as SiteItem : p)} /></Field>
          <Field label="备注"><Input value={edit?.description || ''} onChange={e => setEdit(p => p ? { ...p, description: e.target.value } as SiteItem : p)} /></Field>
          <Field label="标签"><TagPicker value={edit?.tags || []} onChange={v => setEdit(p => p ? { ...p, tags: v } as SiteItem : p)} /></Field>
>>>>>>> 3e606076
        </div>
      </Modal>
    </>
  )
}
<|MERGE_RESOLUTION|>--- conflicted
+++ resolved
@@ -1,27 +1,15 @@
-<<<<<<< HEAD
 import IconButton from '../components/ui/IconButton'
-=======
->>>>>>> 3e606076
 import { useEffect, useMemo, useState } from 'react'
 import { useItems } from '../store/useItems'
 import type { SiteItem } from '../types'
 import Input from '../components/ui/Input'
 import Button from '../components/ui/Button'
-<<<<<<< HEAD
 import Modal from '../components/ui/Modal'
 import Segmented from '../components/ui/Segmented'
 import TagRow from '../components/TagRow'
 import TagPicker from '../components/TagPicker'
 import { useSearchParams } from 'react-router-dom'
 import { ExternalLink, Trash2, XCircle } from 'lucide-react'
-=======
-import IconButton from '../components/ui/IconButton'
-import Modal from '../components/ui/Modal'
-import TagRow from '../components/TagRow'
-import TagPicker from '../components/TagPicker'
-import { useSearchParams } from 'react-router-dom'
-import { Trash2, XCircle } from 'lucide-react'
->>>>>>> 3e606076
 import FixedUrl from '../components/FixedUrl'
 import { useSettings } from '../store/useSettings'
 import { useTranslation } from '../lib/i18n'
@@ -36,7 +24,6 @@
 }
 
 export default function Sites() {
-<<<<<<< HEAD
   const { items, load, addSite, update, removeMany, selection, toggleSelect, clearSelection } = useItems()
   const [params] = useSearchParams()
   const activeTag = params.get('tag')
@@ -54,23 +41,6 @@
   const [nTags, setNTags] = useState<string[]>([])
 
   // Edit site
-=======
-  const { items, tags, load, addSite, update, removeMany, selection, toggleSelect, clearSelection } = useItems()
-  const [params] = useSearchParams()
-  const activeTag = params.get('tag')
-  const t = useTranslation()
-  const [q] = useState('')
-  const viewMode = useSettings(s => s.viewMode)
-  const [view, setView] = useState<'table' | 'card'>(viewMode === 'card' ? 'card' : 'table')
-
-  // 新建
-  const [openNew, setOpenNew] = useState(false)
-  const [nTitle, setNTitle] = useState('')
-  const [nUrl, setNUrl] = useState('')
-  const [nTags, setNTags] = useState<string[]>([])
-
-  // 编辑
->>>>>>> 3e606076
   const [openEdit, setOpenEdit] = useState(false)
   const [edit, setEdit] = useState<SiteItem | null>(null)
 
@@ -80,11 +50,7 @@
     else if (viewMode === 'list') setView('table')
   }, [viewMode])
 
-<<<<<<< HEAD
   // Locate item from global search
-=======
-  // 顶部搜索：定位+高亮
->>>>>>> 3e606076
   useEffect(() => {
     const handler = (e: any) => {
       const { id, type } = e.detail || {}
@@ -100,11 +66,7 @@
     return () => window.removeEventListener('locate-item', handler)
   }, [])
 
-<<<<<<< HEAD
   // Open edit from global search
-=======
-  // 顶部搜索：打开编辑
->>>>>>> 3e606076
   useEffect(() => {
     const handler = (e: any) => {
       const { id, type } = e.detail || {}
@@ -130,13 +92,7 @@
     )
   }, [list, q, activeTag])
 
-<<<<<<< HEAD
   // Table view
-=======
-  const tagMap = useMemo(() => Object.fromEntries(tags.map(t => [t.id, t])), [tags])
-
-  // ======= 列表视图 =======
->>>>>>> 3e606076
   const tableView = (
     <div className="overflow-auto border border-border rounded-2xl bg-surface">
       <table className="w-full table-fixed text-sm">
@@ -151,13 +107,8 @@
           <tr className="text-left text-muted">
             <th className="px-3 py-2"></th>
             <th className="px-3 py-2">{t('title')}</th>
-<<<<<<< HEAD
             <th className="px-3 py-2">{t('url')}</th>
             <th className="px-3 py-2">{t('tags')}</th>
-=======
-            <th className="px-3 py-2">{t('tags')}</th>
-            <th className="px-3 py-2">URL</th>
->>>>>>> 3e606076
             <th className="px-3 py-2 text-right pr-4 md:pr-6">{t('actions')}</th>
           </tr>
         </thead>
@@ -171,7 +122,6 @@
                 </button>
               </td>
               <td className="px-3 py-2">
-<<<<<<< HEAD
                 <FixedUrl url={it.url} length={36} className="text-muted" />
               </td>
               <td className="px-3 py-2 text-center">{it.tags?.length || 0}</td>
@@ -180,15 +130,6 @@
                   <IconButton size="sm" srLabel={t('open')} onClick={() => window.open(it.url, '_blank')}>
                     <ExternalLink className="w-4 h-4" />
                   </IconButton>
-=======
-                {it.tags.map(tid => tagMap[tid]?.name).filter(Boolean).join(', ')}
-              </td>
-              <td className="px-3 py-2">
-                <FixedUrl url={it.url} length={24} className="text-muted" stripProtocol={false} />
-              </td>
-              <td className="px-3 py-2 pr-4 md:pr-6">
-                <div className="flex items-center gap-2 justify-end">
->>>>>>> 3e606076
                   <Button size="sm" variant="secondary" className="px-3" onClick={() => { setEdit(it); setOpenEdit(true) }}>
                     {t('edit')}
                   </Button>
@@ -201,28 +142,18 @@
     </div>
   )
 
-<<<<<<< HEAD
   // Card view
-=======
-  // ======= 卡片视图 =======
->>>>>>> 3e606076
   const cardView = (
     <div className="grid gap-3 [grid-template-columns:repeat(auto-fill,minmax(260px,1fr))]">
       {filtered.map(it => (
         <div key={it.id} data-id={it.id} className="group border border-border rounded-2xl p-4 hover:shadow-md transition bg-surface">
           <div className="font-medium truncate" title={it.title}>{it.title}</div>
-<<<<<<< HEAD
           <div className="mt-1"><FixedUrl url={it.url} length={32} className="text-muted" /></div>
           {it.description && <div className="text-xs text-muted mt-1 line-clamp-2">{it.description}</div>}
           <div className="mt-2 flex items-center gap-2 justify-end">
             <IconButton size="sm" srLabel={t('open')} onClick={() => window.open(it.url, '_blank')}>
               <ExternalLink className="w-4 h-4" />
             </IconButton>
-=======
-          <div className="mt-1"><FixedUrl url={it.url} length={32} className="text-muted" stripProtocol={false} /></div>
-          {it.description && <div className="text-xs text-muted mt-1 line-clamp-2">{it.description}</div>}
-          <div className="mt-2 flex items-center gap-2 justify-end">
->>>>>>> 3e606076
             <Button size="sm" variant="secondary" className="px-3" onClick={() => { setEdit(it); setOpenEdit(true) }}>
               {t('edit')}
             </Button>
@@ -235,14 +166,11 @@
   const ui = (
     <div className="h-[calc(100dvh-48px)] overflow-auto">
       <div className="sticky top-0 z-10 bg-surface/80 backdrop-blur border-b border-border">
-<<<<<<< HEAD
         <div className="max-w-screen-lg mx-auto px-6 py-3 flex items-center gap-3 rounded-2xl shadow-sm bg-surface">
           <Input placeholder={t('search')} value={q} onChange={e => setQ(e.target.value)} className="flex-1" />
           <Segmented value={view} onChange={setView} options={[{ label: t('table'), value: 'table' }, { label: t('card'), value: 'card' }]} />
           <Button onClick={() => setOpenNew(true)}>{t('newSite')}</Button>
         </div>
-=======
->>>>>>> 3e606076
         <div className="max-w-screen-lg mx-auto px-6 pb-2">
           <TagRow />
           {selection.size > 0 && (
@@ -264,41 +192,25 @@
   return (
     <>
       {ui}
-
-<<<<<<< HEAD
+      
       {/* New site */}
-=======
-      {/* 新建站点 */}
->>>>>>> 3e606076
       <Modal
         open={openNew}
         onClose={() => setOpenNew(false)}
         title={t('newSite')}
         footer={
           <>
-<<<<<<< HEAD
             <Button variant="secondary" onClick={() => setOpenNew(false)}>{t('cancel')}</Button>
             <Button
               onClick={async () => {
                 if (!nTitle || !nUrl) { alert(t('enterTitleAndUrl')); return }
                 await addSite({ title: nTitle, url: nUrl, description: nDesc, tags: nTags })
                 setOpenNew(false); setNTitle(''); setNUrl(''); setNDesc(''); setNTags([])
-=======
-            <Button variant="secondary" onClick={() => setOpenNew(false)}>
-              {t('cancel')}
-            </Button>
-            <Button
-              onClick={async () => {
-                if (!nTitle || !nUrl) { alert('请填写完整'); return }
-                await addSite({ title: nTitle, url: nUrl, tags: nTags })
-                setOpenNew(false); setNTitle(''); setNUrl(''); setNTags([])
->>>>>>> 3e606076
               }}
             >
               {t('save')}
             </Button>
           </>
-<<<<<<< HEAD
         }
       >
         <div className="grid gap-3">
@@ -310,17 +222,6 @@
       </Modal>
 
       {/* Edit site */}
-=======
-        }>
-        <div className="grid gap-3">
-          <Field label="标题"><Input value={nTitle} onChange={e => setNTitle(e.target.value)} /></Field>
-          <Field label="URL"><Input value={nUrl} onChange={e => setNUrl(e.target.value)} /></Field>
-          <Field label="标签"><TagPicker value={nTags} onChange={setNTags} /></Field>
-        </div>
-      </Modal>
-
-      {/* 编辑站点 */}
->>>>>>> 3e606076
       <Modal
         open={openEdit}
         onClose={() => setOpenEdit(false)}
@@ -328,24 +229,9 @@
         footer={
           <>
             {edit?.url && /^https?:\/\//i.test(edit.url) && (
-<<<<<<< HEAD
               <a className="h-9 px-3 rounded-lg border border-border grid place-items-center mr-auto" href={edit.url} target="_blank" rel="noreferrer">{t('open')}</a>
             )}
             <Button variant="secondary" onClick={() => setOpenEdit(false)}>{t('cancel')}</Button>
-=======
-              <a
-                className="h-9 px-3 rounded-lg border border-border grid place-items-center mr-auto bg-surface hover:bg-surface-hover"
-                href={edit.url}
-                target="_blank"
-                rel="noreferrer"
-              >
-                {t('open')}
-              </a>
-            )}
-            <Button variant="secondary" onClick={() => setOpenEdit(false)}>
-              {t('cancel')}
-            </Button>
->>>>>>> 3e606076
             <Button
               onClick={async () => {
                 if (!edit) return
@@ -356,7 +242,6 @@
               {t('save')}
             </Button>
           </>
-<<<<<<< HEAD
         }
       >
         <div className="grid gap-3">
@@ -364,14 +249,6 @@
           <Field label={t('url')}><Input value={edit?.url || ''} onChange={e => setEdit(p => p ? { ...p, url: e.target.value } as SiteItem : p)} /></Field>
           <Field label={t('description')}><Input value={edit?.description || ''} onChange={e => setEdit(p => p ? { ...p, description: e.target.value } as SiteItem : p)} /></Field>
           <Field label={t('tags')}><TagPicker value={edit?.tags || []} onChange={v => setEdit(p => p ? { ...p, tags: v } as SiteItem : p)} /></Field>
-=======
-        }>
-        <div className="grid gap-3">
-          <Field label="标题"><Input value={edit?.title || ''} onChange={e => setEdit(p => p ? { ...p, title: e.target.value } as SiteItem : p)} /></Field>
-          <Field label="URL"><Input value={edit?.url || ''} onChange={e => setEdit(p => p ? { ...p, url: e.target.value } as SiteItem : p)} /></Field>
-          <Field label="备注"><Input value={edit?.description || ''} onChange={e => setEdit(p => p ? { ...p, description: e.target.value } as SiteItem : p)} /></Field>
-          <Field label="标签"><TagPicker value={edit?.tags || []} onChange={v => setEdit(p => p ? { ...p, tags: v } as SiteItem : p)} /></Field>
->>>>>>> 3e606076
         </div>
       </Modal>
     </>
