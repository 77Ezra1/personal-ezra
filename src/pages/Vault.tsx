import React from 'react'
import { useSearchParams } from 'react-router-dom'
import TagRow from '../components/TagRow'
import PasswordCardLite from '../components/cards/PasswordCardLite'
import TagPicker from '../components/TagPicker'
import Button from '../components/ui/Button'
import Input from '../components/ui/Input'
import Modal from '../components/ui/Modal'
import Segmented from '../components/ui/Segmented'
import { useItems } from '../store/useItems'
import { useSettings } from '../store/useSettings'
import type { PasswordItem } from '../types'
import { useTranslation } from '../lib/i18n'

export default function Vault() {
  const t = useTranslation()
  const {
    items,
    selection,
    toggleSelect,
    clearSelection,
    removeMany,
    addPassword,
    update,
    setFilters,
  } = useItems()
  const viewMode = useSettings(s => s.viewMode)
  const setViewMode = useSettings(s => s.setViewMode)
  const [params] = useSearchParams()
  const tag = params.get('tag') || 'all'

  React.useEffect(() => {
    setFilters({ type: 'password', tags: tag === 'all' ? [] : [tag] })
  }, [tag, setFilters])

  const passwords = React.useMemo(
    () => items.filter(it => it.type === 'password' && (tag === 'all' || it.tags.includes(tag))),
    [items, tag],
  )

  const last = React.useRef<string | null>(null)
  function onSelect(id: string, e: React.MouseEvent | React.ChangeEvent<HTMLInputElement>) {
    toggleSelect(id, e.shiftKey ? last.current : null)
    last.current = id
  }

  const [modalOpen, setModalOpen] = React.useState(false)
  const [editing, setEditing] = React.useState<PasswordItem | null>(null)
  const [title, setTitle] = React.useState('')
  const [username, setUsername] = React.useState('')
  const [passwordCipher, setPasswordCipher] = React.useState('')
  const [url, setUrl] = React.useState('')
  const [tags, setTags] = React.useState<string[]>([])

  function openAdd() {
    setEditing(null)
    setTitle('')
    setUsername('')
    setPasswordCipher('')
    setUrl('')
    setTags([])
    setModalOpen(true)
  }
  function openEdit(it: PasswordItem) {
    setEditing(it)
    setTitle(it.title)
    setUsername(it.username)
    setPasswordCipher(it.passwordCipher)
    setUrl(it.url || '')
    setTags(it.tags)
    setModalOpen(true)
  }
  async function save() {
    if (editing) {
      await update(editing.id, { title, username, passwordCipher, url, tags })
    } else {
      await addPassword({ title, username, passwordCipher, url, tags })
    }
    setModalOpen(false)
  }

  return (
<<<<<<< HEAD
    <div className="max-w-screen-lg mx-auto p-6 bg-surface text-text rounded-2xl shadow-sm">
      <div className="flex items-center justify-between mb-2">
        <h1 className="text-lg font-medium">{t('vault')}</h1>
        <button className="h-8 px-3 rounded-lg border border-border bg-surface hover:bg-surface-hover text-sm">
          {t('newPassword')}
        </button>
      </div>
      <p className="text-sm text-muted">{t('comingSoon')}</p>
=======
    <div className="max-w-screen-lg mx-auto p-6 space-y-4">
      <div className="flex items-center justify-between">
        <h1 className="text-lg font-medium">{t('vault')}</h1>
        <div className="flex items-center gap-2">
          <Button size="sm" onClick={openAdd}>
            {t('new')}
          </Button>
          <Segmented
            value={viewMode === 'list' ? 'list' : 'card'}
            onChange={v => setViewMode(v as any)}
            options={[
              { label: t('card'), value: 'card' },
              { label: t('table'), value: 'list' },
            ]}
          />
        </div>
      </div>

      <TagRow />

      {selection.size > 0 && (
        <div className="flex items-center gap-2">
          <span className="text-sm">{selection.size} selected</span>
          <Button size="sm" variant="danger" onClick={() => removeMany(Array.from(selection))}>
            删除
          </Button>
          <Button size="sm" variant="secondary" onClick={clearSelection}>
            取消
          </Button>
        </div>
      )}

      {viewMode === 'list' ? (
        <table className="w-full text-sm border-t border-border">
          <thead>
            <tr className="text-left">
              <th className="w-8" />
              <th>标题</th>
              <th>用户名</th>
              <th>URL</th>
            </tr>
          </thead>
          <tbody>
            {passwords.map(it => (
              <tr key={it.id} className="border-t border-border hover:bg-surface-hover">
                <td className="p-2">
                  <input
                    type="checkbox"
                    checked={selection.has(it.id)}
                    onChange={e => onSelect(it.id, e)}
                  />
                </td>
                <td className="p-2">
                  <button className="w-full text-left" onClick={() => openEdit(it)}>
                    {it.title}
                  </button>
                </td>
                <td className="p-2">{it.username}</td>
                <td className="p-2">{it.url}</td>
              </tr>
            ))}
          </tbody>
        </table>
      ) : (
        <div className="grid gap-4 sm:grid-cols-2 md:grid-cols-3">
          {passwords.map(it => (
            <div key={it.id} className="relative">
              <div className="absolute top-2 left-2 z-10">
                <input
                  type="checkbox"
                  checked={selection.has(it.id)}
                  onChange={e => onSelect(it.id, e)}
                />
              </div>
              <div onClick={() => openEdit(it)}>
                <PasswordCardLite it={it} />
              </div>
            </div>
          ))}
        </div>
      )}

      <Modal
        open={modalOpen}
        onClose={() => setModalOpen(false)}
        title={editing ? '编辑密码' : '新建密码'}
        footer={
          <>
            <Button variant="secondary" onClick={() => setModalOpen(false)}>
              {t('cancel')}
            </Button>
            <Button onClick={save}>{t('save')}</Button>
          </>
        }
      >
        <div className="space-y-3">
          <div>
            <label className="block text-sm mb-1">标题</label>
            <Input value={title} onChange={e => setTitle(e.target.value)} />
          </div>
          <div>
            <label className="block text-sm mb-1">用户名</label>
            <Input value={username} onChange={e => setUsername(e.target.value)} />
          </div>
          <div>
            <label className="block text-sm mb-1">密码</label>
            <Input value={passwordCipher} onChange={e => setPasswordCipher(e.target.value)} />
          </div>
          <div>
            <label className="block text-sm mb-1">URL</label>
            <Input value={url} onChange={e => setUrl(e.target.value)} />
          </div>
          <div>
            <label className="block text-sm mb-1">标签</label>
            <TagPicker value={tags} onChange={setTags} />
          </div>
        </div>
      </Modal>
>>>>>>> 5843dee4
    </div>
  )
}
<|MERGE_RESOLUTION|>--- conflicted
+++ resolved
@@ -80,7 +80,6 @@
   }
 
   return (
-<<<<<<< HEAD
     <div className="max-w-screen-lg mx-auto p-6 bg-surface text-text rounded-2xl shadow-sm">
       <div className="flex items-center justify-between mb-2">
         <h1 className="text-lg font-medium">{t('vault')}</h1>
@@ -89,7 +88,6 @@
         </button>
       </div>
       <p className="text-sm text-muted">{t('comingSoon')}</p>
-=======
     <div className="max-w-screen-lg mx-auto p-6 space-y-4">
       <div className="flex items-center justify-between">
         <h1 className="text-lg font-medium">{t('vault')}</h1>
@@ -208,7 +206,6 @@
           </div>
         </div>
       </Modal>
->>>>>>> 5843dee4
     </div>
   )
 }
