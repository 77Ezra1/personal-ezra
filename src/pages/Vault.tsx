import IconButton from '../components/ui/IconButton'
import Input from '../components/ui/Input'
import Modal from '../components/ui/Modal'
import Segmented from '../components/ui/Segmented'
import TagRow from '../components/TagRow'
import TagPicker from '../components/TagPicker'
import FixedUrl from '../components/FixedUrl'
import { useItems } from '../store/useItems'
import { useAuth } from '../store/useAuth'
import type { PasswordItem } from '../types'
import { useEffect, useMemo, useState } from 'react'
import { ExternalLink, Trash2, XCircle, Copy } from 'lucide-react'
import { encryptString, decryptString } from '../lib/crypto'
import { copyWithTimeout } from '../lib/clipboard'
import { toast } from '../utils/toast'
import { useSearchParams } from 'react-router-dom'
import { useSettings } from '../store/useSettings'
<<<<<<< HEAD
=======
import { useTranslation } from '../lib/i18n'
>>>>>>> 196dbfc7

function Field({ label, children }: { label: string; children: any }) {
  return (
    <div className="grid gap-1">
      <label className="text-xs text-gray-500">{label}</label>
      {children}
    </div>
  )
}

export default function Vault() {
  const { items, load, addPassword, update, removeMany, selection, toggleSelect, clearSelection } = useItems()
  const { unlocked, master } = useAuth()
<<<<<<< HEAD
  const { viewMode } = useSettings()

  const [q, setQ] = useState('')
  const [view, setView] = useState<'table' | 'card'>(viewMode === 'card' ? 'card' : 'table')
=======
  const { view: prefView } = useSettings()
  const t = useTranslation()

  const [q, setQ] = useState('')
  const [view, setView] = useState<'table' | 'card'>(() => (prefView === 'card' ? 'card' : prefView === 'list' ? 'table' : 'table'))
>>>>>>> 196dbfc7
  const [params] = useSearchParams()
  const activeTag = params.get('tag')

  // 新建
  const [openNew, setOpenNew] = useState(false)
  const [nTitle, setNTitle] = useState('')
  const [nUrl, setNUrl] = useState('')
  const [nUser, setNUser] = useState('')
  const [nPass, setNPass] = useState('')
  const [nTags, setNTags] = useState<string[]>([])

  // 编辑
  const [openEdit, setOpenEdit] = useState(false)
  const [edit, setEdit] = useState<PasswordItem | null>(null)
  const [newPass, setNewPass] = useState('')

  useEffect(() => { load() }, [])
  useEffect(() => { if (viewMode !== 'default') setView(viewMode) }, [viewMode])

  useEffect(() => {
    if (prefView === 'card') setView('card')
    else if (prefView === 'list') setView('table')
  }, [prefView])

  useEffect(() => {
    const handler = (e: any) => {
      const { id, type } = e.detail || {}
      if (type !== 'password') return
      const el = document.querySelector(`[data-id="${id}"]`) as HTMLElement | null
      if (el) {
        el.scrollIntoView({ behavior: 'smooth', block: 'center' })
        el.classList.add('bg-blue-50'); setTimeout(() => el.classList.remove('bg-blue-50'), 1600)
      }
    }
    window.addEventListener('locate-item', handler)
    return () => window.removeEventListener('locate-item', handler)
  }, [])

  useEffect(() => {
    const handler = (e: any) => {
      const { id, type } = e.detail || {}
      if (type !== 'password') return
      const it = (items as PasswordItem[]).find(x => x.id === id)
      if (it) { setEdit(it); setOpenEdit(true); setNewPass('') }
    }
    window.addEventListener('open-edit', handler)
    return () => window.removeEventListener('open-edit', handler)
  }, [items])

  const ensureUnlocked = () => {
    if (!unlocked) { window.dispatchEvent(new CustomEvent('open-unlock')); return false }
    return true
  }

  const list = useMemo(() => items.filter(i => i.type === 'password') as PasswordItem[], [items])

  const filtered = useMemo(() => {
    let arr = list
    const s = q.trim().toLowerCase()
    if (activeTag) arr = arr.filter(it => it.tags?.includes(activeTag))
    if (s) arr = arr.filter(it => (`${it.title} ${it.url ?? ''} ${it.username}`).toLowerCase().includes(s))
    return arr.slice().sort((a, b) =>
      (b.favorite ? 1 : 0) - (a.favorite ? 1 : 0) ||
      (a.order ?? 0) - (b.order ?? 0) ||
      b.updatedAt - a.updatedAt
    )
  }, [list, q, activeTag])

  // ======= 列表视图（均分列宽 + 右侧留白） =======
  const tableView = (
    <div className="overflow-auto border rounded-2xl">
      <table className="w-full table-fixed text-sm">
        <colgroup>
          <col style={{ width: '48px' }} />
          <col style={{ width: '25%' }} />
          <col style={{ width: '25%' }} />
          <col style={{ width: '25%' }} />
          <col style={{ width: '25%' }} />
        </colgroup>
        <thead className="bg-gray-50">
          <tr className="text-left text-gray-500">
            <th className="px-3 py-2"></th>
            <th className="px-3 py-2">名称</th>
            <th className="px-3 py-2">地址</th>
            <th className="px-3 py-2">用户名</th>
            <th className="px-3 py-2 text-right pr-4 md:pr-6">操作</th>
          </tr>
        </thead>
        <tbody>
          {filtered.map(it => (
            <tr key={it.id} data-id={it.id} className="border-t align-middle">
              <td className="px-3 py-2"><input type="checkbox" checked={selection.has(it.id)} onChange={() => toggleSelect(it.id)} /></td>
              <td className="px-3 py-2">
                <button className="hover:underline block truncate" title={it.title}
                        onClick={() => { setEdit(it); setOpenEdit(true); setNewPass('') }}>
                  {it.title}
                </button>
              </td>
              <td className="px-3 py-2">
                <FixedUrl url={it.url ?? ''} length={36} className="text-gray-600" />
              </td>
              <td className="px-3 py-2">
                <span className="truncate block text-gray-600" title={it.username}>{it.username}</span>
              </td>
              <td className="px-3 py-2 pr-4 md:pr-6">
                <div className="flex items-center gap-2 justify-end">
                  <IconButton size="sm" srLabel="复制用户名" onClick={async () => {
                    await copyWithTimeout(it.username)
                    toast.info('已复制用户名')
                  }}>
                    <Copy className="w-4 h-4" />
                  </IconButton>
                  <IconButton size="sm" srLabel="复制密码" onClick={async () => {
                    if (!ensureUnlocked() || !master) return
                    const pwd = await decryptString(master, it.passwordCipher)
                    await copyWithTimeout(pwd)
                    toast.info('已复制密码')
                  }}>
                    <Copy className="w-4 h-4" />
                  </IconButton>
                  {it.url && (
                    <a className="h-8 px-3 rounded-xl border grid place-items-center"
                       href={it.url} target="_blank" rel="noreferrer" title="在新标签打开">
                      <ExternalLink className="w-4 h-4" />
                    </a>
                  )}
                  <button className="h-8 px-3 rounded-xl border grid place-items-center"
                          onClick={() => { setEdit(it); setOpenEdit(true); setNewPass('') }}>
                    编辑
                  </button>
                </div>
              </td>
            </tr>
          ))}
        </tbody>
      </table>
    </div>
  )

  // ======= 卡片视图 =======
  const cardView = (
    <div className="grid gap-3 [grid-template-columns:repeat(auto-fill,minmax(260px,1fr))]">
      {filtered.map(it => (
        <div key={it.id} data-id={it.id} className="group border rounded-2xl p-4 hover:shadow-md transition bg-white">
          <div className="font-medium truncate" title={it.title}>{it.title}</div>
          <div className="mt-1"><FixedUrl url={it.url ?? ''} length={32} className="text-gray-600" /></div>
          <div className="text-xs text-gray-600 mt-1" title={it.username}>👤 {it.username}</div>
          <div className="mt-2 flex items-center gap-2 justify-end">
            <IconButton size="sm" srLabel="复制用户名" onClick={async () => {
              await copyWithTimeout(it.username)
              toast.info('已复制用户名')
            }}>
              <Copy className="w-4 h-4" />
            </IconButton>
            <IconButton size="sm" srLabel="复制密码" onClick={async () => {
              if (!ensureUnlocked() || !master) return
              const pwd = await decryptString(master, it.passwordCipher)
              await copyWithTimeout(pwd)
              toast.info('已复制密码')
            }}>
              <Copy className="w-4 h-4" />
            </IconButton>
            {it.url && <a className="h-8 px-3 rounded-xl border grid place-items-center" href={it.url} target="_blank" rel="noreferrer">打开</a>}
            <button className="h-8 px-3 rounded-xl border grid place-items-center"
                    onClick={() => { setEdit(it); setOpenEdit(true); setNewPass('') }}>编辑</button>
          </div>
        </div>
      ))}
    </div>
  )

  const ui = (
    <div className="h-[calc(100dvh-48px)] overflow-auto">
      <div className="sticky top-0 z-10 bg-white/80 backdrop-blur border-b">
<<<<<<< HEAD
        <div className="max-w-7xl mx-auto p-3 flex items-center gap-3">
          <Input placeholder="搜索…" value={q} onChange={e => setQ(e.target.value)} className="flex-1" />
          {viewMode === 'default' && (
            <Segmented value={view} onChange={setView} options={[{ label: '表格', value: 'table' }, { label: '卡片', value: 'card' }]} />
          )}
          <button className="h-9 px-4 rounded-xl bg-blue-600 text-white text-sm hover:bg-blue-700 active:scale-[0.98]"
                  onClick={() => { if (ensureUnlocked()) setOpenNew(true) }}>
            新建
=======
        <div className="max-w-screen-lg mx-auto px-6 py-3 flex items-center gap-3 rounded-2xl shadow-sm bg-white">
          <Input placeholder={t('search')} value={q} onChange={e => setQ(e.target.value)} className="flex-1" />
          <Segmented value={view} onChange={setView} options={[{ label: t('table'), value: 'table' }, { label: t('card'), value: 'card' }]} />
          <button
            className="h-9 px-4 rounded-xl border border-gray-300 bg-gray-100 text-gray-800 text-sm shadow-sm hover:bg-gray-200"
            onClick={() => { if (ensureUnlocked()) setOpenNew(true) }}
          >
            {t('new')}
>>>>>>> 196dbfc7
          </button>
        </div>
        <div className="max-w-screen-lg mx-auto px-6 pb-2">
          <TagRow />
          {selection.size > 0 && (
            <div className="mt-2 flex items-center gap-2">
              <IconButton size="sm" srLabel="删除所选" onClick={() => { removeMany(Array.from(selection)); clearSelection() }}>
                <Trash2 className="w-4 h-4" />
              </IconButton>
              <IconButton size="sm" srLabel="清除选择" onClick={clearSelection}>
                <XCircle className="w-4 h-4" />
              </IconButton>
            </div>
          )}
        </div>
      </div>
      <div className="max-w-screen-lg mx-auto px-6 py-3 bg-white rounded-2xl shadow-sm">{view === 'table' ? tableView : cardView}</div>
    </div>
  )

  return (
    <>
      {ui}

      {/* 新建密码 */}
      <Modal
        open={openNew}
        onClose={() => setOpenNew(false)}
        title="新建密码"
        footer={
          <>
              <button
                className="h-9 px-4 rounded-xl border border-gray-300 bg-gray-100 text-sm text-gray-800 shadow-sm hover:bg-gray-200"
                onClick={() => setOpenNew(false)}
              >
                {t('cancel')}
              </button>
              <button
                className="h-9 px-4 rounded-xl border border-gray-300 bg-gray-100 text-sm text-gray-800 shadow-sm hover:bg-gray-200"
                onClick={async () => {
                if (!unlocked || !master) { window.dispatchEvent(new CustomEvent('open-unlock')); return }
                if (!nTitle || !nUser || !nPass) { alert('请填写完整'); return }
                const cipher = await encryptString(master, nPass)
                await addPassword({ title: nTitle, url: nUrl || undefined, username: nUser, passwordCipher: cipher, tags: nTags })
                setOpenNew(false); setNTitle(''); setNUrl(''); setNUser(''); setNPass(''); setNTags([])
              }}
            >
              {t('save')}
            </button>
          </>
        }>
        <div className="grid gap-3">
          <Field label="名称"><Input value={nTitle} onChange={e => setNTitle(e.target.value)} /></Field>
          <Field label="地址（可选）"><Input value={nUrl} onChange={e => setNUrl(e.target.value)} placeholder="https://..." /></Field>
          <Field label="用户名"><Input value={nUser} onChange={e => setNUser(e.target.value)} /></Field>
          <Field label="密码"><Input type="password" value={nPass} onChange={e => setNPass(e.target.value)} /></Field>
          <Field label="标签"><TagPicker value={nTags} onChange={setNTags} /></Field>
        </div>
      </Modal>

      {/* 编辑密码（含“打开”按钮） */}
      <Modal
        open={openEdit}
        onClose={() => setOpenEdit(false)}
        title="编辑密码"
        footer={
          <>
            {edit?.url && /^https?:\/\//i.test(edit.url) && (
              <a className="h-9 px-3 rounded-xl border grid place-items-center mr-auto"
                 href={edit.url} target="_blank" rel="noreferrer">打开</a>
            )}
              <button
                className="h-9 px-4 rounded-xl border border-gray-300 bg-gray-100 text-sm text-gray-800 shadow-sm hover:bg-gray-200"
                onClick={() => setOpenEdit(false)}
              >
                {t('cancel')}
              </button>
              <button
                className="h-9 px-4 rounded-xl border border-gray-300 bg-gray-100 text-sm text-gray-800 shadow-sm hover:bg-gray-200"
                onClick={async () => {
                if (!edit) return
                const patch: Partial<PasswordItem> = {
                  title: edit.title, url: edit.url, username: edit.username, tags: edit.tags
                }
                if (newPass) {
                  if (!unlocked || !master) { window.dispatchEvent(new CustomEvent('open-unlock')); return }
                  patch.passwordCipher = await encryptString(master, newPass)
                }
                await update(edit.id, patch)
                setOpenEdit(false); setNewPass('')
              }}
            >
              {t('save')}
            </button>
          </>
        }>
        <div className="grid gap-3">
          <Field label="名称"><Input value={edit?.title || ''} onChange={e => setEdit(p => p ? { ...p, title: e.target.value } as PasswordItem : p)} /></Field>
          <Field label="地址（可选）"><Input value={edit?.url || ''} onChange={e => setEdit(p => p ? { ...p, url: e.target.value } as PasswordItem : p)} /></Field>
          <Field label="用户名"><Input value={edit?.username || ''} onChange={e => setEdit(p => p ? { ...p, username: e.target.value } as PasswordItem : p)} /></Field>
          <Field label="新密码（留空则不变）"><Input type="password" value={newPass} onChange={e => setNewPass(e.target.value)} /></Field>
          <Field label="标签"><TagPicker value={edit?.tags || []} onChange={v => setEdit(p => p ? { ...p, tags: v } as PasswordItem : p)} /></Field>
        </div>
      </Modal>
    </>
  )
}<|MERGE_RESOLUTION|>--- conflicted
+++ resolved
@@ -15,10 +15,6 @@
 import { toast } from '../utils/toast'
 import { useSearchParams } from 'react-router-dom'
 import { useSettings } from '../store/useSettings'
-<<<<<<< HEAD
-=======
-import { useTranslation } from '../lib/i18n'
->>>>>>> 196dbfc7
 
 function Field({ label, children }: { label: string; children: any }) {
   return (
@@ -32,18 +28,6 @@
 export default function Vault() {
   const { items, load, addPassword, update, removeMany, selection, toggleSelect, clearSelection } = useItems()
   const { unlocked, master } = useAuth()
-<<<<<<< HEAD
-  const { viewMode } = useSettings()
-
-  const [q, setQ] = useState('')
-  const [view, setView] = useState<'table' | 'card'>(viewMode === 'card' ? 'card' : 'table')
-=======
-  const { view: prefView } = useSettings()
-  const t = useTranslation()
-
-  const [q, setQ] = useState('')
-  const [view, setView] = useState<'table' | 'card'>(() => (prefView === 'card' ? 'card' : prefView === 'list' ? 'table' : 'table'))
->>>>>>> 196dbfc7
   const [params] = useSearchParams()
   const activeTag = params.get('tag')
 
@@ -218,25 +202,6 @@
   const ui = (
     <div className="h-[calc(100dvh-48px)] overflow-auto">
       <div className="sticky top-0 z-10 bg-white/80 backdrop-blur border-b">
-<<<<<<< HEAD
-        <div className="max-w-7xl mx-auto p-3 flex items-center gap-3">
-          <Input placeholder="搜索…" value={q} onChange={e => setQ(e.target.value)} className="flex-1" />
-          {viewMode === 'default' && (
-            <Segmented value={view} onChange={setView} options={[{ label: '表格', value: 'table' }, { label: '卡片', value: 'card' }]} />
-          )}
-          <button className="h-9 px-4 rounded-xl bg-blue-600 text-white text-sm hover:bg-blue-700 active:scale-[0.98]"
-                  onClick={() => { if (ensureUnlocked()) setOpenNew(true) }}>
-            新建
-=======
-        <div className="max-w-screen-lg mx-auto px-6 py-3 flex items-center gap-3 rounded-2xl shadow-sm bg-white">
-          <Input placeholder={t('search')} value={q} onChange={e => setQ(e.target.value)} className="flex-1" />
-          <Segmented value={view} onChange={setView} options={[{ label: t('table'), value: 'table' }, { label: t('card'), value: 'card' }]} />
-          <button
-            className="h-9 px-4 rounded-xl border border-gray-300 bg-gray-100 text-gray-800 text-sm shadow-sm hover:bg-gray-200"
-            onClick={() => { if (ensureUnlocked()) setOpenNew(true) }}
-          >
-            {t('new')}
->>>>>>> 196dbfc7
           </button>
         </div>
         <div className="max-w-screen-lg mx-auto px-6 pb-2">
