--- conflicted
+++ resolved
@@ -105,10 +105,6 @@
       setUnlockOpen(true)
     }
   }
-<<<<<<< HEAD
-
-=======
->>>>>>> 98d997b5
   async function openEdit(it: PasswordItem) {
     if (!ensureUnlock()) return
     setEditing(it)
@@ -155,7 +151,6 @@
       const plain = await decryptString(master!, it.passwordCipher)
       await copyWithTimeout(plain)
     } catch {}
-<<<<<<< HEAD
   }
 
   function PasswordCard({ it }: { it: PasswordItem }) {
@@ -212,62 +207,6 @@
     )
   }
 
-=======
-  }
-
-  function PasswordCard({ it }: { it: PasswordItem }) {
-    const t = useTranslation()
-
-    return (
-      <div
-        data-id={it.id}
-        className="group border border-border rounded-2xl p-4 hover:shadow-md transition bg-surface"
-      >
-        <div className="flex items-start justify-between">
-          <div className="flex-1 min-w-0">
-            <div className="font-medium truncate" title={it.title}>
-              {it.title}
-            </div>
-            <div className="mt-1 flex items-center gap-1 text-sm text-muted break-all">
-              <span className="flex-1">{it.username}</span>
-              <IconButton
-                size="sm"
-                srLabel={t('copyUsername')}
-                onClick={() => copyWithTimeout(it.username)}
-              >
-                <Copy className="w-4 h-4" />
-              </IconButton>
-            </div>
-            <div className="mt-1 flex items-center gap-1 text-sm text-muted break-all">
-              <span className="flex-1">••••••••</span>
-              <IconButton
-                size="sm"
-                srLabel={t('copyPassword')}
-                onClick={() => copyPwd(it)}
-              >
-                <Copy className="w-4 h-4" />
-              </IconButton>
-            </div>
-          </div>
-          <input
-            type="checkbox"
-            checked={selection.has(it.id)}
-            onChange={e => onSelect(it.id, e)}
-          />
-        </div>
-        <div className="mt-2 flex items-center gap-2 justify-end">
-          <Button
-            size="sm"
-            variant="secondary"
-            className="px-3"
-            onClick={() => openEdit(it)}
-          >
-            {t('edit')}
-          </Button>
-        </div>
-      </div>
-    )
-  }
   React.useEffect(() => {
     const handler = (e: any) => {
       const { id, type } = e.detail || {}
@@ -352,91 +291,6 @@
     </div>
   )
 
->>>>>>> 98d997b5
-  React.useEffect(() => {
-    const handler = (e: any) => {
-      const { id, type } = e.detail || {}
-      if (type !== 'password') return
-      const el = document.querySelector(`[data-id="${id}"]`) as HTMLElement | null
-      if (el) {
-        el.scrollIntoView({ behavior: 'smooth', block: 'center' })
-        el.classList.add('bg-blue-50')
-        setTimeout(() => el.classList.remove('bg-blue-50'), 1600)
-      }
-    }
-    window.addEventListener('locate-item', handler)
-    return () => window.removeEventListener('locate-item', handler)
-  }, [])
-
-  React.useEffect(() => {
-    const handler = (e: any) => {
-      const { id, type } = e.detail || {}
-      if (type !== 'password') return
-      const it = (items as PasswordItem[]).find(x => x.id === id)
-      if (it) openEdit(it)
-    }
-    window.addEventListener('open-edit', handler)
-    return () => window.removeEventListener('open-edit', handler)
-  }, [items])
-
-  const tableView = (
-    <div className="overflow-auto border border-border rounded-2xl bg-surface">
-      <table className="w-full table-fixed text-sm">
-        <colgroup>
-          <col style={{ width: '48px' }} />
-          <col style={{ width: '33%' }} />
-          <col style={{ width: '33%' }} />
-          <col style={{ width: '34%' }} />
-        </colgroup>
-        <thead className="bg-surface-hover">
-          <tr className="text-left text-muted">
-            <th className="px-3 py-2"></th>
-            <th className="px-3 py-2">{t('account')}</th>
-            <th className="px-3 py-2">{t('username')}</th>
-            <th className="px-3 py-2 text-right pr-4 md:pr-6">{t('actions')}</th>
-          </tr>
-        </thead>
-        <tbody>
-          {passwords.map(it => (
-            <tr key={it.id} data-id={it.id} className="border-t border-border align-middle">
-              <td className="px-3 py-2">
-                <input type="checkbox" checked={selection.has(it.id)} onChange={e => onSelect(it.id, e)} />
-              </td>
-              <td className="px-3 py-2">
-                <button
-                  className="hover:underline block truncate"
-                  title={it.title}
-                  onClick={() => openEdit(it)}
-                >
-                  {it.title}
-                </button>
-              </td>
-              <td className="px-3 py-2 truncate">{it.username}</td>
-              <td className="px-3 py-2 pr-4 md:pr-6">
-                <div className="flex items-center gap-2 justify-end">
-                  <IconButton size="sm" srLabel={t('copyPassword')} onClick={() => copyPwd(it)}>
-                    <Copy className="w-4 h-4" />
-                  </IconButton>
-                  <Button size="sm" variant="secondary" className="px-3" onClick={() => openEdit(it)}>
-                    {t('edit')}
-                  </Button>
-                </div>
-              </td>
-            </tr>
-          ))}
-        </tbody>
-      </table>
-    </div>
-  )
-
-  const cardView = (
-    <div className="grid gap-3 [grid-template-columns:repeat(auto-fill,minmax(260px,1fr))]">
-      {passwords.map(it => (
-        <PasswordCard key={it.id} it={it} />
-      ))}
-    </div>
-  )
-
   return (
     <div className="h-[calc(100dvh-48px)] overflow-auto">
       <div className="sticky top-0 z-10 bg-surface/80 backdrop-blur border-b border-border">
