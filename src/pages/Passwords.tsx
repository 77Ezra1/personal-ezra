import React from 'react'
import { useSearchParams, useNavigate } from 'react-router-dom'
import TagRow from '../components/TagRow'
import TagPicker from '../components/TagPicker'
import Button from '../components/ui/Button'
import Input from '../components/ui/Input'
import Modal from '../components/ui/Modal'
import IconButton from '../components/ui/IconButton'
import Segmented from '../components/ui/Segmented'
import { Trash2, XCircle, Copy } from 'lucide-react'
import { useItems } from '../store/useItems'
import type { PasswordItem } from '../types'
import { useTranslation } from '../lib/i18n'
import { encryptString, decryptString } from '../lib/crypto'
import { copyWithTimeout } from '../lib/clipboard'
import { useAuth } from '../store/useAuth'
import { useSettings } from '../store/useSettings'

function Field({ label, children }: { label: string; children: React.ReactNode }) {
  return (
    <div className="grid gap-1">
      <label className="text-xs text-muted">{label}</label>
      {children}
    </div>
  )
}

export default function Passwords() {
  const t = useTranslation()
  const {
    items,
    selection,
    toggleSelect,
    clearSelection,
    removeMany,
    update,
    addPassword,
    setFilters,
  } = useItems()
  const [params] = useSearchParams()
  const tag = params.get('tag') || 'all'
  const viewMode = useSettings(s => s.viewMode)
  const [view, setView] = React.useState<'table' | 'card'>(viewMode === 'card' ? 'card' : 'table')
  const [q, setQ] = React.useState('')

  React.useEffect(() => {
    setFilters({ type: 'password', tags: tag === 'all' ? [] : [tag] })
  }, [tag, setFilters])

  React.useEffect(() => {
    if (viewMode === 'card') setView('card')
    else if (viewMode === 'list') setView('table')
  }, [viewMode])

  const list = React.useMemo(() => items.filter(i => i.type === 'password') as PasswordItem[], [items])

  const passwords = React.useMemo(() => {
    let arr = list
    if (tag !== 'all') arr = arr.filter(it => it.tags.includes(tag))
    const s = q.trim().toLowerCase()
    if (s) arr = arr.filter(it => (`${it.title} ${it.username} ${it.url ?? ''}`).toLowerCase().includes(s))
    return arr.slice().sort(
      (a, b) =>
        (b.favorite ? 1 : 0) - (a.favorite ? 1 : 0) ||
        (a.order ?? 0) - (b.order ?? 0) ||
        b.updatedAt - a.updatedAt,
    )
  }, [list, tag, q])

  const last = React.useRef<string | null>(null)
  function onSelect(id: string, e: React.MouseEvent | React.ChangeEvent<HTMLInputElement>) {
    toggleSelect(id, e.shiftKey ? last.current : null)
    last.current = id
  }

  const [modalOpen, setModalOpen] = React.useState(false)
  const [editing, setEditing] = React.useState<PasswordItem | null>(null)
  const [title, setTitle] = React.useState('')
  const [username, setUsername] = React.useState('')
  const [password, setPassword] = React.useState('')
  const [url, setUrl] = React.useState('')
  const [tags, setTags] = React.useState<string[]>([])
  const [unlockOpen, setUnlockOpen] = React.useState(false)
  const [mpw, setMpw] = React.useState('')

  const navigate = useNavigate()
  const { master, unlocked, unlock, masterHash } = useAuth()

  function ensureUnlock() {
    if (!unlocked || !master) {
      window.dispatchEvent(new Event('open-unlock'))
      return false
    }
    return true
<<<<<<< HEAD
  }

  function openUnlock() {
    if (!masterHash) {
      navigate('/settings')
    } else {
      setUnlockOpen(true)
    }
  }

=======
  }

  function openUnlock() {
    if (!masterHash) {
      navigate('/settings')
    } else {
      setUnlockOpen(true)
    }
  }

>>>>>>> c29d01be
  async function openEdit(it: PasswordItem) {
    if (!ensureUnlock()) return
    setEditing(it)
    setTitle(it.title)
    setUsername(it.username)
    setUrl(it.url || '')
    setTags(it.tags)
    try {
      const plain = await decryptString(master!, it.passwordCipher)
      setPassword(plain)
    } catch {
      setPassword('')
    }
    setModalOpen(true)
  }

  function openNew() {
    if (!ensureUnlock()) return
    setEditing(null)
    setTitle('')
    setUsername('')
    setPassword('')
    setUrl('')
    setTags([])
    setModalOpen(true)
  }

  async function save() {
    if (!ensureUnlock()) return
    if (!title.trim() || !password) return
    const passwordCipher = await encryptString(master!, password)
    if (editing) {
      await update(editing.id, { title, username, passwordCipher, url, tags })
    } else {
      await addPassword({ title, username, passwordCipher, url, tags })
    }
    setModalOpen(false)
    setEditing(null)
<<<<<<< HEAD
  }

  async function copyPwd(it: PasswordItem) {
    if (!ensureUnlock()) return
    try {
      const plain = await decryptString(master!, it.passwordCipher)
      await copyWithTimeout(plain)
    } catch {}
  }

  function PasswordCard({ it }: { it: PasswordItem }) {
    const { master, unlocked } = useAuth()
    const t = useTranslation()
    const [plain, setPlain] = React.useState('')

    React.useEffect(() => {
      let cancel = false
      async function load() {
        if (unlocked && master) {
          try {
            const p = await decryptString(master, it.passwordCipher)
            if (!cancel) setPlain(p)
          } catch {
            if (!cancel) setPlain('')
          }
        } else {
          setPlain('')
        }
      }
      load()
      return () => {
        cancel = true
      }
    }, [it.passwordCipher, master, unlocked])

    return (
      <div
        data-id={it.id}
        className="group border border-border rounded-2xl p-4 hover:shadow-md transition bg-surface"
      >
        <div className="flex items-start justify-between">
          <div className="flex-1 min-w-0">
            <div className="font-medium truncate" title={it.title}>
              {it.title}
            </div>
            <div className="mt-1 flex items-center gap-1 text-sm text-muted break-all">
              <span className="flex-1">{it.username}</span>
              <IconButton
                size="sm"
                srLabel={t('copyUsername')}
                onClick={() => copyWithTimeout(it.username)}
              >
                <Copy className="w-4 h-4" />
              </IconButton>
            </div>
            <div className="mt-1 flex items-center gap-1 text-sm text-muted break-all">
              <span className="flex-1">{plain}</span>
              <IconButton
                size="sm"
                srLabel={t('copyPassword')}
                onClick={() => copyWithTimeout(plain)}
              >
                <Copy className="w-4 h-4" />
              </IconButton>
            </div>
          </div>
          <input
            type="checkbox"
            checked={selection.has(it.id)}
            onChange={e => onSelect(it.id, e)}
          />
        </div>
        <div className="mt-2 flex items-center gap-2 justify-end">
          <Button
            size="sm"
            variant="secondary"
            className="px-3"
            onClick={() => openEdit(it)}
          >
            {t('edit')}
          </Button>
        </div>
      </div>
    )
  }

=======
  }

  async function copyPwd(it: PasswordItem) {
    if (!ensureUnlock()) return
    try {
      const plain = await decryptString(master!, it.passwordCipher)
      await copyWithTimeout(plain)
    } catch {}
  }
>>>>>>> c29d01be
  React.useEffect(() => {
    const handler = (e: any) => {
      const { id, type } = e.detail || {}
      if (type !== 'password') return
      const el = document.querySelector(`[data-id="${id}"]`) as HTMLElement | null
      if (el) {
        el.scrollIntoView({ behavior: 'smooth', block: 'center' })
        el.classList.add('bg-blue-50')
        setTimeout(() => el.classList.remove('bg-blue-50'), 1600)
      }
    }
    window.addEventListener('locate-item', handler)
    return () => window.removeEventListener('locate-item', handler)
  }, [])

  React.useEffect(() => {
    const handler = (e: any) => {
      const { id, type } = e.detail || {}
      if (type !== 'password') return
      const it = (items as PasswordItem[]).find(x => x.id === id)
      if (it) openEdit(it)
    }
    window.addEventListener('open-edit', handler)
    return () => window.removeEventListener('open-edit', handler)
  }, [items])

  const tableView = (
    <div className="overflow-auto border border-border rounded-2xl bg-surface">
      <table className="w-full table-fixed text-sm">
        <colgroup>
          <col style={{ width: '48px' }} />
          <col style={{ width: '33%' }} />
          <col style={{ width: '33%' }} />
          <col style={{ width: '34%' }} />
        </colgroup>
        <thead className="bg-surface-hover">
          <tr className="text-left text-muted">
            <th className="px-3 py-2"></th>
            <th className="px-3 py-2">{t('account')}</th>
            <th className="px-3 py-2">{t('username')}</th>
            <th className="px-3 py-2 text-right pr-4 md:pr-6">{t('actions')}</th>
          </tr>
        </thead>
        <tbody>
          {passwords.map(it => (
            <tr key={it.id} data-id={it.id} className="border-t border-border align-middle">
              <td className="px-3 py-2">
                <input type="checkbox" checked={selection.has(it.id)} onChange={e => onSelect(it.id, e)} />
              </td>
              <td className="px-3 py-2">
                <button
                  className="hover:underline block truncate"
                  title={it.title}
                  onClick={() => openEdit(it)}
                >
                  {it.title}
                </button>
              </td>
              <td className="px-3 py-2 truncate">{it.username}</td>
              <td className="px-3 py-2 pr-4 md:pr-6">
                <div className="flex items-center gap-2 justify-end">
                  <IconButton size="sm" srLabel={t('copyPassword')} onClick={() => copyPwd(it)}>
                    <Copy className="w-4 h-4" />
                  </IconButton>
                  <Button size="sm" variant="secondary" className="px-3" onClick={() => openEdit(it)}>
                    {t('edit')}
                  </Button>
                </div>
              </td>
            </tr>
          ))}
        </tbody>
      </table>
    </div>
  )

  const cardView = (
    <div className="grid gap-3 [grid-template-columns:repeat(auto-fill,minmax(260px,1fr))]">
      {passwords.map(it => (
<<<<<<< HEAD
        <PasswordCard key={it.id} it={it} />
      ))}
    </div>
  )

=======
        <div
          key={it.id}
          data-id={it.id}
          className="group border border-border rounded-2xl p-4 hover:shadow-md transition bg-surface"
        >
          <div className="flex items-start justify-between">
            <div>
              <div className="font-medium truncate" title={it.title}>
                {it.title}
              </div>
              <div className="text-sm text-muted break-all">{it.username}</div>
            </div>
            <input
              type="checkbox"
              checked={selection.has(it.id)}
              onChange={e => onSelect(it.id, e)}
            />
          </div>
          <div className="mt-2 flex items-center gap-2 justify-end">
            <IconButton size="sm" srLabel={t('copyPassword')} onClick={() => copyPwd(it)}>
              <Copy className="w-4 h-4" />
            </IconButton>
            <Button size="sm" variant="secondary" className="px-3" onClick={() => openEdit(it)}>
              {t('edit')}
            </Button>
          </div>
        </div>
      ))}
    </div>
  )
>>>>>>> c29d01be
  return (
    <div className="h-[calc(100dvh-48px)] overflow-auto">
      <div className="sticky top-0 z-10 bg-surface/80 backdrop-blur border-b border-border">
        <div className="max-w-screen-lg mx-auto px-6 py-3 flex items-center gap-3 rounded-2xl shadow-sm bg-surface">
          <Input
            placeholder={t('search')}
            value={q}
            onChange={e => setQ(e.target.value)}
            className="flex-1"
          />
          <Segmented
            value={view}
            onChange={setView}
            options={[
              { label: t('table'), value: 'table' },
              { label: t('card'), value: 'card' },
            ]}
          />
        </div>
        <div className="max-w-screen-lg mx-auto px-6 pb-2">
          <TagRow />
          {selection.size > 0 && (
            <div className="mt-2 flex items-center gap-2">
              <IconButton
                size="sm"
                srLabel={t('deleteSelected')}
                onClick={() => {
                  removeMany(Array.from(selection))
                  clearSelection()
                }}
              >
                <Trash2 className="w-4 h-4" />
              </IconButton>
              <IconButton size="sm" srLabel={t('clearSelection')} onClick={clearSelection}>
                <XCircle className="w-4 h-4" />
              </IconButton>
            </div>
          )}
        </div>
      </div>
      <div className="max-w-screen-lg mx-auto px-6 py-3 bg-surface text-text rounded-2xl shadow-sm">
        <div className="flex items-center justify-between mb-2">
          <h1 className="text-lg font-medium">{t('vault')}</h1>
          {unlocked ? (
            <Button onClick={openNew}>{t('new')}</Button>
          ) : (
            <Button onClick={openUnlock}>{t('unlock')}</Button>
          )}
        </div>
        {view === 'table' ? tableView : cardView}
        {passwords.length === 0 && <div className="text-sm text-muted mt-2">{t('noResults')}</div>}
      </div>

      <Modal
        open={modalOpen}
        onClose={() => setModalOpen(false)}
        title={t('editPassword')}
        footer={
          <>
            <Button variant="secondary" onClick={() => setModalOpen(false)}>
              {t('cancel')}
            </Button>
            <Button onClick={save} disabled={!title.trim() || !password}>
              {t('save')}
            </Button>
          </>
        }
      >
        <div className="grid gap-3">
          <Field label={t('account')}>
            <Input value={title} onChange={e => setTitle(e.target.value)} required />
          </Field>
          <Field label={t('username')}>
            <Input value={username} onChange={e => setUsername(e.target.value)} />
          </Field>
          <Field label={t('password')}>
            <Input
              type="password"
              value={password}
              onChange={e => setPassword(e.target.value)}
              required
            />
          </Field>
          <Field label={t('url')}>
            <Input
              value={url}
              onChange={e => setUrl(e.target.value)}
              placeholder={t('optionalUrl')}
            />
          </Field>
          <Field label={t('tags')}>
            <TagPicker value={tags} onChange={setTags} />
          </Field>
        </div>
      </Modal>

      <Modal
        open={unlockOpen}
        onClose={() => setUnlockOpen(false)}
        title={t('unlock')}
        footer={
          <>
            <Button variant="secondary" onClick={() => setUnlockOpen(false)}>
              {t('cancel')}
            </Button>
            <Button
              onClick={async () => {
                const ok = await unlock(mpw)
                if (ok) {
                  setUnlockOpen(false)
                  setMpw('')
                }
              }}
            >
              {t('unlock')}
            </Button>
          </>
        }
      >
        <div className="grid gap-3">
          <p className="text-sm">{t('unlockVaultPrompt')}</p>
          <Input
            type="password"
            value={mpw}
            onChange={e => setMpw(e.target.value)}
            placeholder={t('enterMaster')}
          />
        </div>
      </Modal>
    </div>
  )
}<|MERGE_RESOLUTION|>--- conflicted
+++ resolved
@@ -92,7 +92,6 @@
       return false
     }
     return true
-<<<<<<< HEAD
   }
 
   function openUnlock() {
@@ -102,19 +101,6 @@
       setUnlockOpen(true)
     }
   }
-
-=======
-  }
-
-  function openUnlock() {
-    if (!masterHash) {
-      navigate('/settings')
-    } else {
-      setUnlockOpen(true)
-    }
-  }
-
->>>>>>> c29d01be
   async function openEdit(it: PasswordItem) {
     if (!ensureUnlock()) return
     setEditing(it)
@@ -153,7 +139,6 @@
     }
     setModalOpen(false)
     setEditing(null)
-<<<<<<< HEAD
   }
 
   async function copyPwd(it: PasswordItem) {
@@ -239,18 +224,6 @@
       </div>
     )
   }
-
-=======
-  }
-
-  async function copyPwd(it: PasswordItem) {
-    if (!ensureUnlock()) return
-    try {
-      const plain = await decryptString(master!, it.passwordCipher)
-      await copyWithTimeout(plain)
-    } catch {}
-  }
->>>>>>> c29d01be
   React.useEffect(() => {
     const handler = (e: any) => {
       const { id, type } = e.detail || {}
@@ -330,44 +303,11 @@
   const cardView = (
     <div className="grid gap-3 [grid-template-columns:repeat(auto-fill,minmax(260px,1fr))]">
       {passwords.map(it => (
-<<<<<<< HEAD
         <PasswordCard key={it.id} it={it} />
       ))}
     </div>
   )
 
-=======
-        <div
-          key={it.id}
-          data-id={it.id}
-          className="group border border-border rounded-2xl p-4 hover:shadow-md transition bg-surface"
-        >
-          <div className="flex items-start justify-between">
-            <div>
-              <div className="font-medium truncate" title={it.title}>
-                {it.title}
-              </div>
-              <div className="text-sm text-muted break-all">{it.username}</div>
-            </div>
-            <input
-              type="checkbox"
-              checked={selection.has(it.id)}
-              onChange={e => onSelect(it.id, e)}
-            />
-          </div>
-          <div className="mt-2 flex items-center gap-2 justify-end">
-            <IconButton size="sm" srLabel={t('copyPassword')} onClick={() => copyPwd(it)}>
-              <Copy className="w-4 h-4" />
-            </IconButton>
-            <Button size="sm" variant="secondary" className="px-3" onClick={() => openEdit(it)}>
-              {t('edit')}
-            </Button>
-          </div>
-        </div>
-      ))}
-    </div>
-  )
->>>>>>> c29d01be
   return (
     <div className="h-[calc(100dvh-48px)] overflow-auto">
       <div className="sticky top-0 z-10 bg-surface/80 backdrop-blur border-b border-border">
