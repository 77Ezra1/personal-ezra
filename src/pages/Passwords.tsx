import React from 'react'
import { useSearchParams, useNavigate } from 'react-router-dom'
import TagRow from '../components/TagRow'
import TagPicker from '../components/TagPicker'
import Button from '../components/ui/Button'
import Input from '../components/ui/Input'
import Modal from '../components/ui/Modal'
import IconButton from '../components/ui/IconButton'
<<<<<<< HEAD
import Segmented from '../components/ui/Segmented'
=======
>>>>>>> beb202dd
import { Trash2, XCircle, Copy } from 'lucide-react'
import { useItems } from '../store/useItems'
import type { PasswordItem } from '../types'
import { useTranslation } from '../lib/i18n'
import { encryptString, decryptString } from '../lib/crypto'
import { copyWithTimeout } from '../lib/clipboard'
import { useAuth } from '../store/useAuth'
<<<<<<< HEAD
import { useSettings } from '../store/useSettings'
=======
>>>>>>> beb202dd

function Field({ label, children }: { label: string; children: React.ReactNode }) {
  return (
    <div className="grid gap-1">
      <label className="text-xs text-muted">{label}</label>
      {children}
    </div>
  )
}

export default function Passwords() {
  const t = useTranslation()
  const {
    items,
    selection,
    toggleSelect,
    clearSelection,
    removeMany,
    update,
    setFilters,
  } = useItems()
  const [params] = useSearchParams()
  const tag = params.get('tag') || 'all'
  const viewMode = useSettings(s => s.viewMode)
  const [view, setView] = React.useState<'table' | 'card'>(viewMode === 'card' ? 'card' : 'table')
  const [q, setQ] = React.useState('')

  React.useEffect(() => {
    setFilters({ type: 'password', tags: tag === 'all' ? [] : [tag] })
  }, [tag, setFilters])

  React.useEffect(() => {
    if (viewMode === 'card') setView('card')
    else if (viewMode === 'list') setView('table')
  }, [viewMode])

  const list = React.useMemo(() => items.filter(i => i.type === 'password') as PasswordItem[], [items])

  const passwords = React.useMemo(() => {
    let arr = list
    if (tag !== 'all') arr = arr.filter(it => it.tags.includes(tag))
    const s = q.trim().toLowerCase()
    if (s) arr = arr.filter(it => (`${it.title} ${it.username} ${it.url ?? ''}`).toLowerCase().includes(s))
    return arr.slice().sort(
      (a, b) =>
        (b.favorite ? 1 : 0) - (a.favorite ? 1 : 0) ||
        (a.order ?? 0) - (b.order ?? 0) ||
        b.updatedAt - a.updatedAt,
    )
  }, [list, tag, q])

  const last = React.useRef<string | null>(null)
  function onSelect(id: string, e: React.MouseEvent | React.ChangeEvent<HTMLInputElement>) {
    toggleSelect(id, e.shiftKey ? last.current : null)
    last.current = id
  }

  const [modalOpen, setModalOpen] = React.useState(false)
  const [editing, setEditing] = React.useState<PasswordItem | null>(null)
  const [title, setTitle] = React.useState('')
  const [username, setUsername] = React.useState('')
  const [password, setPassword] = React.useState('')
  const [url, setUrl] = React.useState('')
  const [tags, setTags] = React.useState<string[]>([])
  const [unlockOpen, setUnlockOpen] = React.useState(false)
  const [mpw, setMpw] = React.useState('')

  const navigate = useNavigate()
  const { master, unlocked, unlock, masterHash } = useAuth()

  function ensureUnlock() {
    if (!unlocked || !master) {
      window.dispatchEvent(new Event('open-unlock'))
      return false
    }
    return true
<<<<<<< HEAD
  }

  function openUnlock() {
    if (!masterHash) {
      navigate('/settings')
    } else {
      setUnlockOpen(true)
    }
  }

=======
  }

  function openUnlock() {
    if (!masterHash) {
      navigate('/settings')
    } else {
      setUnlockOpen(true)
    }
  }

>>>>>>> beb202dd
  async function openEdit(it: PasswordItem) {
    if (!ensureUnlock()) return
    setEditing(it)
    setTitle(it.title)
    setUsername(it.username)
    setUrl(it.url || '')
    setTags(it.tags)
    try {
      const plain = await decryptString(master!, it.passwordCipher)
      setPassword(plain)
    } catch {
      setPassword('')
    }
    setModalOpen(true)
  }

  async function save() {
    if (!ensureUnlock()) return
    if (!editing) return
    const passwordCipher = await encryptString(master!, password)
    await update(editing.id, { title, username, passwordCipher, url, tags })
    setModalOpen(false)
  }

  async function copyPwd(it: PasswordItem) {
    if (!ensureUnlock()) return
    try {
      const plain = await decryptString(master!, it.passwordCipher)
      await copyWithTimeout(plain)
    } catch {}
  }

<<<<<<< HEAD
  React.useEffect(() => {
    const handler = (e: any) => {
      const { id, type } = e.detail || {}
      if (type !== 'password') return
      const el = document.querySelector(`[data-id="${id}"]`) as HTMLElement | null
      if (el) {
        el.scrollIntoView({ behavior: 'smooth', block: 'center' })
        el.classList.add('bg-blue-50')
        setTimeout(() => el.classList.remove('bg-blue-50'), 1600)
      }
    }
    window.addEventListener('locate-item', handler)
    return () => window.removeEventListener('locate-item', handler)
  }, [])

  React.useEffect(() => {
    const handler = (e: any) => {
      const { id, type } = e.detail || {}
      if (type !== 'password') return
      const it = (items as PasswordItem[]).find(x => x.id === id)
      if (it) openEdit(it)
    }
    window.addEventListener('open-edit', handler)
    return () => window.removeEventListener('open-edit', handler)
  }, [items])

  const tableView = (
    <div className="overflow-auto border border-border rounded-2xl bg-surface">
      <table className="w-full table-fixed text-sm">
        <colgroup>
          <col style={{ width: '48px' }} />
          <col style={{ width: '33%' }} />
          <col style={{ width: '33%' }} />
          <col style={{ width: '34%' }} />
        </colgroup>
        <thead className="bg-surface-hover">
          <tr className="text-left text-muted">
            <th className="px-3 py-2"></th>
            <th className="px-3 py-2">{t('title')}</th>
            <th className="px-3 py-2">{t('username')}</th>
            <th className="px-3 py-2 text-right pr-4 md:pr-6">{t('actions')}</th>
          </tr>
        </thead>
        <tbody>
          {passwords.map(it => (
            <tr key={it.id} data-id={it.id} className="border-t border-border align-middle">
              <td className="px-3 py-2">
                <input type="checkbox" checked={selection.has(it.id)} onChange={e => onSelect(it.id, e)} />
              </td>
              <td className="px-3 py-2">
                <button
                  className="hover:underline block truncate"
                  title={it.title}
                  onClick={() => openEdit(it)}
                >
                  {it.title}
                </button>
              </td>
              <td className="px-3 py-2 truncate">{it.username}</td>
              <td className="px-3 py-2 pr-4 md:pr-6">
                <div className="flex items-center gap-2 justify-end">
                  <IconButton size="sm" srLabel={t('copyPassword')} onClick={() => copyPwd(it)}>
                    <Copy className="w-4 h-4" />
                  </IconButton>
                  <Button size="sm" variant="secondary" className="px-3" onClick={() => openEdit(it)}>
                    {t('edit')}
                  </Button>
                </div>
              </td>
            </tr>
          ))}
        </tbody>
      </table>
    </div>
  )

  const cardView = (
    <div className="grid gap-3 [grid-template-columns:repeat(auto-fill,minmax(260px,1fr))]">
      {passwords.map(it => (
        <div
          key={it.id}
          data-id={it.id}
          className="group border border-border rounded-2xl p-4 hover:shadow-md transition bg-surface"
        >
          <div className="flex items-start justify-between">
            <div>
              <div className="font-medium truncate" title={it.title}>
                {it.title}
              </div>
              <div className="text-sm text-muted break-all">{it.username}</div>
            </div>
            <input
              type="checkbox"
              checked={selection.has(it.id)}
              onChange={e => onSelect(it.id, e)}
            />
          </div>
          <div className="mt-2 flex items-center gap-2 justify-end">
            <IconButton size="sm" srLabel={t('copyPassword')} onClick={() => copyPwd(it)}>
              <Copy className="w-4 h-4" />
            </IconButton>
            <Button size="sm" variant="secondary" className="px-3" onClick={() => openEdit(it)}>
              {t('edit')}
            </Button>
          </div>
        </div>
      ))}
    </div>
  )

=======
>>>>>>> beb202dd
  return (
    <div className="h-[calc(100dvh-48px)] overflow-auto">
      <div className="sticky top-0 z-10 bg-surface/80 backdrop-blur border-b border-border">
        <div className="max-w-screen-lg mx-auto px-6 py-3 flex items-center gap-3 rounded-2xl shadow-sm bg-surface">
          <Input
            placeholder={t('search')}
            value={q}
            onChange={e => setQ(e.target.value)}
            className="flex-1"
          />
          <Segmented
            value={view}
            onChange={setView}
            options={[
              { label: t('table'), value: 'table' },
              { label: t('card'), value: 'card' },
            ]}
          />
        </div>
        <div className="max-w-screen-lg mx-auto px-6 pb-2">
          <TagRow />
          {selection.size > 0 && (
            <div className="mt-2 flex items-center gap-2">
              <IconButton
                size="sm"
                srLabel={t('deleteSelected')}
                onClick={() => {
                  removeMany(Array.from(selection))
                  clearSelection()
                }}
              >
                <Trash2 className="w-4 h-4" />
              </IconButton>
              <IconButton size="sm" srLabel={t('clearSelection')} onClick={clearSelection}>
                <XCircle className="w-4 h-4" />
              </IconButton>
            </div>
          )}
        </div>
      </div>
      <div className="max-w-screen-lg mx-auto px-6 py-3 bg-surface text-text rounded-2xl shadow-sm">
        <div className="flex items-center justify-between mb-2">
          <h1 className="text-lg font-medium">{t('vault')}</h1>
          {!unlocked && <Button onClick={openUnlock}>{t('unlock')}</Button>}
<<<<<<< HEAD
=======
        </div>
        <div className="grid gap-3 [grid-template-columns:repeat(auto-fill,minmax(260px,1fr))]">
          {passwords.map(it => (
            <div
              key={it.id}
              data-id={it.id}
              className="group border border-border rounded-2xl p-4 hover:shadow-md transition bg-surface"
            >
              <div className="flex items-start justify-between">
                <div>
                  <div className="font-medium truncate" title={it.title}>
                    {it.title}
                  </div>
                  <div className="text-sm text-muted break-all">{it.username}</div>
                </div>
                <input
                  type="checkbox"
                  checked={selection.has(it.id)}
                  onChange={e => onSelect(it.id, e)}
                />
              </div>
              <div className="mt-2 flex items-center gap-2 justify-end">
                <IconButton size="sm" srLabel={t('copyPassword')} onClick={() => copyPwd(it)}>
                  <Copy className="w-4 h-4" />
                </IconButton>
                <Button size="sm" variant="secondary" className="px-3" onClick={() => openEdit(it)}>
                  {t('edit')}
                </Button>
              </div>
            </div>
          ))}
          {passwords.length === 0 && <div className="text-sm text-muted">{t('noResults')}</div>}
>>>>>>> beb202dd
        </div>
        {view === 'table' ? tableView : cardView}
        {passwords.length === 0 && <div className="text-sm text-muted mt-2">{t('noResults')}</div>}
      </div>

      <Modal
        open={modalOpen}
        onClose={() => setModalOpen(false)}
        title={t('editPassword')}
        footer={
          <>
            <Button variant="secondary" onClick={() => setModalOpen(false)}>
              {t('cancel')}
            </Button>
            <Button onClick={save}>{t('save')}</Button>
          </>
        }
      >
        <div className="grid gap-3">
          <Field label={t('title')}>
            <Input value={title} onChange={e => setTitle(e.target.value)} />
          </Field>
          <Field label={t('username')}>
            <Input value={username} onChange={e => setUsername(e.target.value)} />
          </Field>
          <Field label={t('password')}>
            <Input
              type="password"
              value={password}
              onChange={e => setPassword(e.target.value)}
            />
          </Field>
          <Field label={t('url')}>
            <Input value={url} onChange={e => setUrl(e.target.value)} placeholder={t('optional')} />
          </Field>
          <Field label={t('tags')}>
            <TagPicker value={tags} onChange={setTags} />
          </Field>
        </div>
      </Modal>

      <Modal
        open={unlockOpen}
        onClose={() => setUnlockOpen(false)}
        title={t('unlock')}
        footer={
          <>
            <Button variant="secondary" onClick={() => setUnlockOpen(false)}>
              {t('cancel')}
            </Button>
            <Button
              onClick={async () => {
                const ok = await unlock(mpw)
                if (ok) {
                  setUnlockOpen(false)
                  setMpw('')
                }
              }}
            >
              {t('unlock')}
            </Button>
          </>
        }
      >
        <div className="grid gap-3">
          <p className="text-sm">{t('unlockVaultPrompt')}</p>
          <Input
            type="password"
            value={mpw}
            onChange={e => setMpw(e.target.value)}
            placeholder={t('enterMaster')}
          />
        </div>
      </Modal>
    </div>
  )
}<|MERGE_RESOLUTION|>--- conflicted
+++ resolved
@@ -6,10 +6,7 @@
 import Input from '../components/ui/Input'
 import Modal from '../components/ui/Modal'
 import IconButton from '../components/ui/IconButton'
-<<<<<<< HEAD
 import Segmented from '../components/ui/Segmented'
-=======
->>>>>>> beb202dd
 import { Trash2, XCircle, Copy } from 'lucide-react'
 import { useItems } from '../store/useItems'
 import type { PasswordItem } from '../types'
@@ -17,10 +14,7 @@
 import { encryptString, decryptString } from '../lib/crypto'
 import { copyWithTimeout } from '../lib/clipboard'
 import { useAuth } from '../store/useAuth'
-<<<<<<< HEAD
 import { useSettings } from '../store/useSettings'
-=======
->>>>>>> beb202dd
 
 function Field({ label, children }: { label: string; children: React.ReactNode }) {
   return (
@@ -97,7 +91,6 @@
       return false
     }
     return true
-<<<<<<< HEAD
   }
 
   function openUnlock() {
@@ -107,19 +100,6 @@
       setUnlockOpen(true)
     }
   }
-
-=======
-  }
-
-  function openUnlock() {
-    if (!masterHash) {
-      navigate('/settings')
-    } else {
-      setUnlockOpen(true)
-    }
-  }
-
->>>>>>> beb202dd
   async function openEdit(it: PasswordItem) {
     if (!ensureUnlock()) return
     setEditing(it)
@@ -152,7 +132,6 @@
     } catch {}
   }
 
-<<<<<<< HEAD
   React.useEffect(() => {
     const handler = (e: any) => {
       const { id, type } = e.detail || {}
@@ -262,9 +241,6 @@
       ))}
     </div>
   )
-
-=======
->>>>>>> beb202dd
   return (
     <div className="h-[calc(100dvh-48px)] overflow-auto">
       <div className="sticky top-0 z-10 bg-surface/80 backdrop-blur border-b border-border">
@@ -309,41 +285,6 @@
         <div className="flex items-center justify-between mb-2">
           <h1 className="text-lg font-medium">{t('vault')}</h1>
           {!unlocked && <Button onClick={openUnlock}>{t('unlock')}</Button>}
-<<<<<<< HEAD
-=======
-        </div>
-        <div className="grid gap-3 [grid-template-columns:repeat(auto-fill,minmax(260px,1fr))]">
-          {passwords.map(it => (
-            <div
-              key={it.id}
-              data-id={it.id}
-              className="group border border-border rounded-2xl p-4 hover:shadow-md transition bg-surface"
-            >
-              <div className="flex items-start justify-between">
-                <div>
-                  <div className="font-medium truncate" title={it.title}>
-                    {it.title}
-                  </div>
-                  <div className="text-sm text-muted break-all">{it.username}</div>
-                </div>
-                <input
-                  type="checkbox"
-                  checked={selection.has(it.id)}
-                  onChange={e => onSelect(it.id, e)}
-                />
-              </div>
-              <div className="mt-2 flex items-center gap-2 justify-end">
-                <IconButton size="sm" srLabel={t('copyPassword')} onClick={() => copyPwd(it)}>
-                  <Copy className="w-4 h-4" />
-                </IconButton>
-                <Button size="sm" variant="secondary" className="px-3" onClick={() => openEdit(it)}>
-                  {t('edit')}
-                </Button>
-              </div>
-            </div>
-          ))}
-          {passwords.length === 0 && <div className="text-sm text-muted">{t('noResults')}</div>}
->>>>>>> beb202dd
         </div>
         {view === 'table' ? tableView : cardView}
         {passwords.length === 0 && <div className="text-sm text-muted mt-2">{t('noResults')}</div>}
