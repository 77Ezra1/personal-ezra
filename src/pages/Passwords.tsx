import React from 'react'
import { useSearchParams, useNavigate } from 'react-router-dom'
import TagRow from '../components/TagRow'
import TagPicker from '../components/TagPicker'
import Button from '../components/ui/Button'
import Input from '../components/ui/Input'
import Modal from '../components/ui/Modal'
import IconButton from '../components/ui/IconButton'
import Segmented from '../components/ui/Segmented'
import { Trash2, XCircle, Copy } from 'lucide-react'
import { useItems } from '../store/useItems'
import type { PasswordItem } from '../types'
import { useTranslation } from '../lib/i18n'
import { encryptString, decryptString } from '../lib/crypto'
import { copyWithTimeout } from '../lib/clipboard'
import { useAuth } from '../store/useAuth'
import { useSettings } from '../store/useSettings'

function Field({ label, children }: { label: string; children: React.ReactNode }) {
  return (
    <div className="grid gap-1">
      <label className="text-xs text-muted">{label}</label>
      {children}
    </div>
  )
}

export default function Passwords() {
  const t = useTranslation()
  const {
    items,
    selection,
    toggleSelect,
    clearSelection,
    removeMany,
    update,
    addPassword,
    setFilters,
  } = useItems()
  const [params] = useSearchParams()
  const tag = params.get('tag') || 'all'
  const viewMode = useSettings(s => s.viewMode)
  const [view, setView] = React.useState<'table' | 'card'>(viewMode === 'card' ? 'card' : 'table')
  const [q, setQ] = React.useState('')

  React.useEffect(() => {
    setFilters({ type: 'password', tags: tag === 'all' ? [] : [tag] })
  }, [tag, setFilters])

  React.useEffect(() => {
    if (viewMode === 'card') setView('card')
    else if (viewMode === 'list') setView('table')
  }, [viewMode])

  const list = React.useMemo(() => items.filter(i => i.type === 'password') as PasswordItem[], [items])

  const passwords = React.useMemo(() => {
    let arr = list
    if (tag !== 'all') arr = arr.filter(it => it.tags.includes(tag))
    const s = q.trim().toLowerCase()
    if (s) arr = arr.filter(it => (`${it.title} ${it.username} ${it.url ?? ''}`).toLowerCase().includes(s))
    return arr.slice().sort(
      (a, b) =>
        (b.favorite ? 1 : 0) - (a.favorite ? 1 : 0) ||
        (a.order ?? 0) - (b.order ?? 0) ||
        b.updatedAt - a.updatedAt,
    )
  }, [list, tag, q])

  const last = React.useRef<string | null>(null)
  function onSelect(
    id: string,
    e: React.MouseEvent | React.ChangeEvent<HTMLInputElement>,
  ) {
    const shift = 'shiftKey' in e ? e.shiftKey : false
    toggleSelect(id, shift ? last.current : null)
    last.current = id
  }

  const [modalOpen, setModalOpen] = React.useState(false)
  const [editing, setEditing] = React.useState<PasswordItem | null>(null)
  const [title, setTitle] = React.useState('')
  const [username, setUsername] = React.useState('')
  const [password, setPassword] = React.useState('')
  const [url, setUrl] = React.useState('')
  const [tags, setTags] = React.useState<string[]>([])
  const [unlockOpen, setUnlockOpen] = React.useState(false)
  const [mpw, setMpw] = React.useState('')

  const navigate = useNavigate()
  const { master, unlocked, unlock, masterHash } = useAuth()

  function ensureUnlock() {
    if (!unlocked || !master) {
      window.dispatchEvent(new Event('open-unlock'))
      return false
    }
    return true
  }

  function openUnlock() {
    if (!masterHash) {
      navigate('/settings')
    } else {
      setUnlockOpen(true)
    }
  }
<<<<<<< HEAD

=======
>>>>>>> 63accfe5
  async function openEdit(it: PasswordItem) {
    if (!ensureUnlock()) return
    setEditing(it)
    setTitle(it.title)
    setUsername(it.username)
    setUrl(it.url || '')
    setTags(it.tags)
    try {
      const plain = await decryptString(master!, it.passwordCipher)
      setPassword(plain)
    } catch {
      setPassword('')
    }
    setModalOpen(true)
  }

  function openNew() {
    if (!ensureUnlock()) return
    setEditing(null)
    setTitle('')
    setUsername('')
    setPassword('')
    setUrl('')
    setTags([])
    setModalOpen(true)
  }

  async function save() {
    if (!ensureUnlock()) return
    if (!title.trim() || !password) return
    const passwordCipher = await encryptString(master!, password)
    if (editing) {
      await update(editing.id, { title, username, passwordCipher, url, tags })
    } else {
      await addPassword({ title, username, passwordCipher, url, tags })
    }
    setModalOpen(false)
    setEditing(null)
  }

  async function copyPwd(it: PasswordItem) {
    if (!ensureUnlock()) return
    try {
      const plain = await decryptString(master!, it.passwordCipher)
      await copyWithTimeout(plain)
    } catch {}
  }

  function PasswordCard({ it }: { it: PasswordItem }) {
    const t = useTranslation()

    return (
      <div
        data-id={it.id}
        className="group border border-border rounded-2xl p-4 hover:shadow-md transition bg-surface"
      >
        <div className="flex items-start justify-between">
          <div className="flex-1 min-w-0">
            <div className="font-medium truncate" title={it.title}>
              {it.title}
            </div>
            <div className="mt-1 flex items-center gap-1 text-sm text-muted break-all">
              <span className="flex-1">{it.username}</span>
              <IconButton
                size="sm"
                srLabel={t('copyUsername')}
                onClick={() => copyWithTimeout(it.username)}
              >
                <Copy className="w-4 h-4" />
              </IconButton>
            </div>
            <div className="mt-1 flex items-center gap-1 text-sm text-muted break-all">
              <span className="flex-1">••••••••</span>
              <IconButton
                size="sm"
                srLabel={t('copyPassword')}
                onClick={() => copyPwd(it)}
              >
                <Copy className="w-4 h-4" />
              </IconButton>
            </div>
          </div>
          <input
            type="checkbox"
            checked={selection.has(it.id)}
            onChange={e => onSelect(it.id, e)}
          />
        </div>
        <div className="mt-2 flex items-center gap-2 justify-end">
          <Button
            size="sm"
            variant="secondary"
            className="px-3"
            onClick={() => openEdit(it)}
          >
            {t('edit')}
          </Button>
        </div>
      </div>
    )
  }
  React.useEffect(() => {
    const handler = (e: any) => {
      const { id, type } = e.detail || {}
      if (type !== 'password') return
      const el = document.querySelector(`[data-id="${id}"]`) as HTMLElement | null
      if (el) {
        el.scrollIntoView({ behavior: 'smooth', block: 'center' })
        el.classList.add('bg-blue-50')
        setTimeout(() => el.classList.remove('bg-blue-50'), 1600)
      }
    }
    window.addEventListener('locate-item', handler)
    return () => window.removeEventListener('locate-item', handler)
  }, [])

  React.useEffect(() => {
    const handler = (e: any) => {
      const { id, type } = e.detail || {}
      if (type !== 'password') return
      const it = (items as PasswordItem[]).find(x => x.id === id)
      if (it) openEdit(it)
    }
    window.addEventListener('open-edit', handler)
    return () => window.removeEventListener('open-edit', handler)
  }, [items])

  const tableView = (
    <div className="overflow-auto border border-border rounded-2xl bg-surface">
      <table className="w-full table-fixed text-sm">
        <colgroup>
          <col style={{ width: '48px' }} />
          <col style={{ width: '33%' }} />
          <col style={{ width: '33%' }} />
          <col style={{ width: '34%' }} />
        </colgroup>
        <thead className="bg-surface-hover">
          <tr className="text-left text-muted">
            <th className="px-3 py-2"></th>
            <th className="px-3 py-2">{t('account')}</th>
            <th className="px-3 py-2">{t('username')}</th>
            <th className="px-3 py-2 text-right pr-4 md:pr-6">{t('actions')}</th>
          </tr>
        </thead>
        <tbody>
          {passwords.map(it => (
            <tr key={it.id} data-id={it.id} className="border-t border-border align-middle">
              <td className="px-3 py-2">
                <input type="checkbox" checked={selection.has(it.id)} onChange={e => onSelect(it.id, e)} />
              </td>
              <td className="px-3 py-2">
                <button
                  className="hover:underline block truncate"
                  title={it.title}
                  onClick={() => openEdit(it)}
                >
                  {it.title}
                </button>
              </td>
              <td className="px-3 py-2 truncate">{it.username}</td>
              <td className="px-3 py-2 pr-4 md:pr-6">
                <div className="flex items-center gap-2 justify-end">
                  <IconButton size="sm" srLabel={t('copyPassword')} onClick={() => copyPwd(it)}>
                    <Copy className="w-4 h-4" />
                  </IconButton>
                  <Button size="sm" variant="secondary" className="px-3" onClick={() => openEdit(it)}>
                    {t('edit')}
                  </Button>
                </div>
              </td>
            </tr>
          ))}
        </tbody>
      </table>
    </div>
  )

  const cardView = (
    <div className="grid gap-3 [grid-template-columns:repeat(auto-fill,minmax(260px,1fr))]">
      {passwords.map(it => (
        <PasswordCard key={it.id} it={it} />
      ))}
    </div>
  )

  React.useEffect(() => {
    const handler = (e: any) => {
      const { id, type } = e.detail || {}
      if (type !== 'password') return
      const el = document.querySelector(`[data-id="${id}"]`) as HTMLElement | null
      if (el) {
        el.scrollIntoView({ behavior: 'smooth', block: 'center' })
        el.classList.add('bg-blue-50')
        setTimeout(() => el.classList.remove('bg-blue-50'), 1600)
      }
    }
    window.addEventListener('locate-item', handler)
    return () => window.removeEventListener('locate-item', handler)
  }, [])

  React.useEffect(() => {
    const handler = (e: any) => {
      const { id, type } = e.detail || {}
      if (type !== 'password') return
      const it = (items as PasswordItem[]).find(x => x.id === id)
      if (it) openEdit(it)
    }
    window.addEventListener('open-edit', handler)
    return () => window.removeEventListener('open-edit', handler)
  }, [items])

  const tableView = (
    <div className="overflow-auto border border-border rounded-2xl bg-surface">
      <table className="w-full table-fixed text-sm">
        <colgroup>
          <col style={{ width: '48px' }} />
          <col style={{ width: '33%' }} />
          <col style={{ width: '33%' }} />
          <col style={{ width: '34%' }} />
        </colgroup>
        <thead className="bg-surface-hover">
          <tr className="text-left text-muted">
            <th className="px-3 py-2"></th>
            <th className="px-3 py-2">{t('account')}</th>
            <th className="px-3 py-2">{t('username')}</th>
            <th className="px-3 py-2 text-right pr-4 md:pr-6">{t('actions')}</th>
          </tr>
        </thead>
        <tbody>
          {passwords.map(it => (
            <tr key={it.id} data-id={it.id} className="border-t border-border align-middle">
              <td className="px-3 py-2">
                <input type="checkbox" checked={selection.has(it.id)} onChange={e => onSelect(it.id, e)} />
              </td>
              <td className="px-3 py-2">
                <button
                  className="hover:underline block truncate"
                  title={it.title}
                  onClick={() => openEdit(it)}
                >
                  {it.title}
                </button>
              </td>
              <td className="px-3 py-2 truncate">{it.username}</td>
              <td className="px-3 py-2 pr-4 md:pr-6">
                <div className="flex items-center gap-2 justify-end">
                  <IconButton size="sm" srLabel={t('copyPassword')} onClick={() => copyPwd(it)}>
                    <Copy className="w-4 h-4" />
                  </IconButton>
                  <Button size="sm" variant="secondary" className="px-3" onClick={() => openEdit(it)}>
                    {t('edit')}
                  </Button>
                </div>
              </td>
            </tr>
          ))}
        </tbody>
      </table>
    </div>
  )

  const cardView = (
    <div className="grid gap-3 [grid-template-columns:repeat(auto-fill,minmax(260px,1fr))]">
      {passwords.map(it => (
        <PasswordCard key={it.id} it={it} />
      ))}
    </div>
  )

  return (
    <div className="h-[calc(100dvh-48px)] overflow-auto">
      <div className="sticky top-0 z-10 bg-surface/80 backdrop-blur border-b border-border">
        <div className="max-w-screen-lg mx-auto px-6 py-3 flex items-center gap-3 rounded-2xl shadow-sm bg-surface">
          <Input
            placeholder={t('search')}
            value={q}
            onChange={e => setQ(e.target.value)}
            className="flex-1"
          />
          <Segmented
            value={view}
            onChange={setView}
            options={[
              { label: t('table'), value: 'table' },
              { label: t('card'), value: 'card' },
            ]}
          />
        </div>
        <div className="max-w-screen-lg mx-auto px-6 pb-2">
          <TagRow />
          {selection.size > 0 && (
            <div className="mt-2 flex items-center gap-2">
              <IconButton
                size="sm"
                srLabel={t('deleteSelected')}
                onClick={() => {
                  removeMany(Array.from(selection))
                  clearSelection()
                }}
              >
                <Trash2 className="w-4 h-4" />
              </IconButton>
              <IconButton size="sm" srLabel={t('clearSelection')} onClick={clearSelection}>
                <XCircle className="w-4 h-4" />
              </IconButton>
            </div>
          )}
        </div>
      </div>
      <div className="max-w-screen-lg mx-auto px-6 py-3 bg-surface text-text rounded-2xl shadow-sm">
        <div className="flex items-center justify-between mb-2">
          <h1 className="text-lg font-medium">{t('vault')}</h1>
          {unlocked ? (
            <Button onClick={openNew}>{t('new')}</Button>
          ) : (
            <Button onClick={openUnlock}>{t('unlock')}</Button>
          )}
        </div>
        {view === 'table' ? tableView : cardView}
        {passwords.length === 0 && <div className="text-sm text-muted mt-2">{t('noResults')}</div>}
      </div>

      <Modal
        open={modalOpen}
        onClose={() => setModalOpen(false)}
        title={t('editPassword')}
        footer={
          <>
            <Button variant="secondary" onClick={() => setModalOpen(false)}>
              {t('cancel')}
            </Button>
            <Button onClick={save} disabled={!title.trim() || !password}>
              {t('save')}
            </Button>
          </>
        }
      >
        <div className="grid gap-3">
          <Field label={t('account')}>
            <Input value={title} onChange={e => setTitle(e.target.value)} required />
          </Field>
          <Field label={t('username')}>
            <Input value={username} onChange={e => setUsername(e.target.value)} />
          </Field>
          <Field label={t('password')}>
            <Input
              type="password"
              value={password}
              onChange={e => setPassword(e.target.value)}
              required
            />
          </Field>
          <Field label={t('url')}>
            <Input
              value={url}
              onChange={e => setUrl(e.target.value)}
              placeholder={t('optionalUrl')}
            />
          </Field>
          <Field label={t('tags')}>
            <TagPicker value={tags} onChange={setTags} />
          </Field>
        </div>
      </Modal>

      <Modal
        open={unlockOpen}
        onClose={() => setUnlockOpen(false)}
        title={t('unlock')}
        footer={
          <>
            <Button variant="secondary" onClick={() => setUnlockOpen(false)}>
              {t('cancel')}
            </Button>
            <Button
              onClick={async () => {
                const ok = await unlock(mpw)
                if (ok) {
                  setUnlockOpen(false)
                  setMpw('')
                }
              }}
            >
              {t('unlock')}
            </Button>
          </>
        }
      >
        <div className="grid gap-3">
          <p className="text-sm">{t('unlockVaultPrompt')}</p>
          <Input
            type="password"
            value={mpw}
            onChange={e => setMpw(e.target.value)}
            placeholder={t('enterMaster')}
          />
        </div>
      </Modal>
    </div>
  )
}<|MERGE_RESOLUTION|>--- conflicted
+++ resolved
@@ -105,10 +105,6 @@
       setUnlockOpen(true)
     }
   }
-<<<<<<< HEAD
-
-=======
->>>>>>> 63accfe5
   async function openEdit(it: PasswordItem) {
     if (!ensureUnlock()) return
     setEditing(it)
