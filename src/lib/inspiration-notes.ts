import { invoke } from '@tauri-apps/api/core'
import { mkdir, readDir, readTextFile, remove, writeTextFile } from '@tauri-apps/plugin-fs'
import { appDataDir, join } from '@tauri-apps/api/path'

import { isTauriRuntime } from '../env'
import {
  DEFAULT_DATA_DIR_SEGMENTS,
  loadStoredDataPath,
  loadStoredRepositoryPath,
  saveStoredDataPath,
} from './storage-path'

export const NOTES_DIR_NAME = 'notes'
export const NOTE_FILE_EXTENSION = '.md'
export const NOTE_FEATURE_DISABLED_MESSAGE = '灵感妙记仅在 Tauri 桌面应用中可用，请在桌面环境中访问。'

export interface NoteSummary {
  id: string
  title: string
  createdAt: number
  updatedAt: number
  excerpt: string
  searchText: string
  tags: string[]
}

export interface NoteDetail extends NoteSummary {
  content: string
}

export interface NoteDraft {
  id?: string
  title: string
  content: string
  tags: string[]
}

export interface InspirationNoteBackupEntry {
  path: string
  meta: {
    title: string
    createdAt: number
    updatedAt: number
    tags: string[]
  }
  content: string
}

type ParsedFrontMatter = {
  title?: string
  createdAt?: number
  updatedAt?: number
  tags?: string[]
}

const FRONT_MATTER_PATTERN = /^---\r?\n([\s\S]*?)\r?\n---\r?\n?/m

function assertTauriRuntime() {
  if (!isTauriRuntime()) {
    throw new Error(NOTE_FEATURE_DISABLED_MESSAGE)
  }
}

async function resolveBaseDataPath() {
  const stored = loadStoredDataPath()
  if (stored && stored.trim()) {
    return stored.trim()
  }

  const baseDir = await appDataDir()
  return join(baseDir, ...DEFAULT_DATA_DIR_SEGMENTS)
}

let registeredNotesRoot: string | null = null

async function syncNotesRootIfNeeded(notesDir: string, force = false) {
  if (!isTauriRuntime()) {
    registeredNotesRoot = notesDir
    return
  }

  if (!force && registeredNotesRoot === notesDir) {
    return
  }

  await invoke('set_notes_root', { path: notesDir })
  registeredNotesRoot = notesDir
}

async function ensureNotesDirectory(options: { forceSync?: boolean } = {}) {
  const base = await resolveBaseDataPath()
  const notesDir = await join(base, NOTES_DIR_NAME)
<<<<<<< HEAD
  await mkdir(notesDir, { recursive: true })
  await syncNotesRootIfNeeded(notesDir, options.forceSync ?? false)
  return notesDir
=======
  try {
    await mkdir(notesDir, { recursive: true })
    return notesDir
  } catch (error) {
    console.error('Failed to ensure custom inspiration notes directory, falling back to default path.', error)

    const appDir = await appDataDir()
    const fallbackBaseDir = await join(appDir, ...DEFAULT_DATA_DIR_SEGMENTS)
    const fallbackNotesDir = await join(fallbackBaseDir, NOTES_DIR_NAME)

    try {
      await mkdir(fallbackNotesDir, { recursive: true })
    } catch (fallbackError) {
      console.error('Failed to ensure default inspiration notes directory.', fallbackError)
      const friendlyError = new Error(
        '无法访问自定义存储路径，也无法回退到默认目录，请检查磁盘权限或可用空间。',
      )
      Reflect.set(friendlyError, 'cause', fallbackError)
      throw friendlyError
    }

    const stored = loadStoredDataPath()
    if (stored && stored.trim()) {
      saveStoredDataPath(fallbackBaseDir)
    }

    console.warn('无法访问自定义存储路径，已回退到默认目录。')
    return fallbackNotesDir
  }
>>>>>>> 97500e5f
}

export async function syncNotesRoot() {
  return ensureNotesDirectory({ forceSync: true })
}

function sanitizeDirectoryPath(raw: string) {
  const trimmed = raw.trim()
  if (!trimmed) {
    throw new Error('文件夹名称不能为空')
  }

  const segments = trimmed
    .split('/')
    .map(segment => segment.trim())
    .filter(Boolean)

  if (segments.length === 0) {
    throw new Error('文件夹名称不能为空')
  }

  const sanitized = segments.map(segment => {
    if (segment === '.' || segment === '..') {
      throw new Error('文件夹路径包含非法片段')
    }

    const withoutInvalid = segment.replace(/[<>:"\\|?*]/g, '')
    const collapsedWhitespace = withoutInvalid.replace(/\s+/g, ' ')
    const dashed = collapsedWhitespace
      .replace(/\s+/g, '-')
      .replace(/-+/g, '-')
      .replace(/^-+|-+$/g, '')
    const fallback = withoutInvalid.replace(/\s+/g, '-').replace(/-+/g, '-').replace(/^-+|-+$/g, '')
    const normalized = (dashed || fallback || withoutInvalid || segment).slice(0, 60)
    const cleaned = normalized || 'folder'
    const withoutExtension = cleaned.toLowerCase().endsWith(NOTE_FILE_EXTENSION.toLowerCase())
      ? cleaned.slice(0, -NOTE_FILE_EXTENSION.length)
      : cleaned
    if (!withoutExtension) {
      throw new Error('文件夹名称不能为空')
    }
    return withoutExtension
  })

  return sanitized.join('/')
}

function sanitizeTitle(raw: string) {
  const trimmed = raw.trim()
  if (!trimmed) return '未命名笔记'
  return trimmed
}

function slugifyTitle(raw: string) {
  const sanitized = sanitizeTitle(raw)
  const segments = sanitized
    .split('/')
    .map(segment =>
      segment
        .trim()
        .replace(/[<>:"\\|?*]/g, '')
        .replace(/\s+/g, '-')
        .replace(/-+/g, '-')
        .replace(/^-+|-+$/g, '')
        .slice(0, 60),
    )
    .filter(Boolean)
    .map(segment => (segment === '.' || segment === '..' ? 'note' : segment))
  const slug = segments.join('/')
  return slug || 'note'
}

function formatTimestamp(value: number) {
  const date = new Date(value)
  const pad = (input: number) => input.toString().padStart(2, '0')
  return `${date.getFullYear()}${pad(date.getMonth() + 1)}${pad(date.getDate())}-${pad(date.getHours())}${pad(
    date.getMinutes(),
  )}${pad(date.getSeconds())}`
}

function normalizeContent(raw: string) {
  return raw.replace(/\r\n/g, '\n')
}

function extractErrorMessage(error: unknown) {
  if (typeof error === 'string') return error
  if (error instanceof Error) return error.message
  if (error && typeof error === 'object') {
    const message = Reflect.get(error, 'message')
    if (typeof message === 'string') {
      return message
    }
  }
  return ''
}

function isMissingFsEntryError(error: unknown) {
  const message = extractErrorMessage(error)
  if (!message) return false
  return (
    /not found/i.test(message) ||
    /no such file/i.test(message) ||
    /enoent/i.test(message) ||
    /不存在/.test(message) ||
    /cannot find the path specified/i.test(message)
  )
}

function deriveTitleFromFileName(fileName: string) {
  const withoutExt = fileName.replace(new RegExp(`${NOTE_FILE_EXTENSION}$`, 'i'), '')
  const cleaned = withoutExt.replace(/^\d{8}(?:-\d{6})?-?/, '').replace(/[-_]+/g, ' ').trim()
  return cleaned || '未命名笔记'
}

function generateExcerpt(content: string) {
  const normalized = normalizeContent(content).trim()
  if (!normalized) return ''
  const [firstLine] = normalized.split(/\n{2,}/)
  const snippet = firstLine.slice(0, 120)
  return firstLine.length > 120 ? `${snippet}…` : snippet
}

function extractPlainTextFromMarkdown(markdown: string) {
  const normalized = normalizeContent(markdown)
  if (!normalized.trim()) return ''

  let text = normalized
  text = text.replace(/```(?:[^\n]*\n)?([\s\S]*?)```/g, (_match, code) => ` ${code} `)
  text = text.replace(/`([^`]+)`/g, '$1')
  text = text.replace(/!\[([^\]]*)]\([^)]+\)/g, (_match, alt) => (alt ? ` ${alt} ` : ' '))
  text = text.replace(/\[([^\]]+)]\([^)]+\)/g, (_match, label) => label)
  text = text.replace(/<[^>]+>/g, ' ')
  text = text.replace(/&nbsp;/gi, ' ')
  text = text.replace(/&amp;/gi, '&')
  text = text.replace(/&lt;/gi, '<')
  text = text.replace(/&gt;/gi, '>')
  text = text.replace(/&quot;/gi, '"')
  text = text.replace(/&#39;/g, "'")
  text = text.replace(/^>{1,}\s?/gm, '')
  text = text.replace(/^#{1,6}\s+/gm, '')
  text = text.replace(/^\s*(?:[-+*]|\d+\.)\s+/gm, '')
  text = text.replace(/[*~]+/g, '')

  return text.replace(/\s+/g, ' ').trim()
}

function createSearchText(title: string, content: string, tags: string[]) {
  const plainContent = extractPlainTextFromMarkdown(content)
  const segments = [title, plainContent, tags.join(' ')]
    .map(segment => segment.trim())
    .filter(Boolean)
  if (segments.length === 0) return ''
  return segments.join(' ').replace(/\s+/g, ' ').trim().toLowerCase()
}

function sanitizeTags(input?: string[] | null) {
  if (!input || input.length === 0) return [] as string[]
  const seen = new Set<string>()
  const result: string[] = []
  for (const rawTag of input) {
    if (typeof rawTag !== 'string') continue
    const trimmed = rawTag.trim()
    if (!trimmed) continue
    const normalized = trimmed.replace(/\s+/g, ' ')
    const key = normalized.toLowerCase()
    if (seen.has(key)) continue
    seen.add(key)
    result.push(normalized)
  }
  return result
}

export function extractTagsFromContent(content: string | null | undefined) {
  if (!content) return [] as string[]
  const normalized = normalizeContent(content)
  const matches = normalized.matchAll(/(^|[^\p{L}\p{N}\p{M}\p{Pc}\p{Pd}])#([\p{L}\p{N}\p{M}\p{Pc}\p{Pd}]{1,50})/gu)
  const tags: string[] = []
  for (const match of matches) {
    const [, , tag] = match
    if (tag) {
      tags.push(tag)
    }
  }
  return sanitizeTags(tags)
}

function parseTagsValue(raw: string) {
  const trimmed = raw.trim()
  if (!trimmed) return []

  if (trimmed.startsWith('[') && trimmed.endsWith(']')) {
    try {
      const parsed = JSON.parse(trimmed)
      if (Array.isArray(parsed)) {
        return sanitizeTags(parsed.map(item => String(item)))
      }
    } catch {
      // ignore json parsing errors and fall back to manual parsing
    }
    const inner = trimmed.slice(1, -1)
    if (!inner.trim()) return []
    return sanitizeTags(
      inner
        .split(',')
        .map(item => item.trim().replace(/^['"]|['"]$/g, '')),
    )
  }

  if (trimmed.includes(',')) {
    return sanitizeTags(
      trimmed
        .split(',')
        .map(item => item.trim().replace(/^['"]|['"]$/g, '')),
    )
  }

  return sanitizeTags([trimmed.replace(/^['"]|['"]$/g, '')])
}

async function generateUniqueFileName(dir: string, title: string, timestamp: number) {
  const slug = slugifyTitle(title)
  const segments = slug.split('/').filter(Boolean)
  const directories = segments.slice(0, -1)
  const baseSlug = segments[segments.length - 1] || 'note'
  const prefix = `${formatTimestamp(timestamp)}-${baseSlug}`

  const targetDir = directories.length > 0 ? await join(dir, ...directories) : dir
  let existingEntries: Awaited<ReturnType<typeof readDir>> = []
  try {
    existingEntries = await readDir(targetDir)
  } catch {
    existingEntries = []
  }

  const existing = new Set(
    existingEntries.filter(entry => entry.isFile).map(entry => entry.name.toLowerCase()),
  )

  let candidate = `${prefix}${NOTE_FILE_EXTENSION}`
  let counter = 1
  while (existing.has(candidate.toLowerCase())) {
    candidate = `${prefix}-${counter}${NOTE_FILE_EXTENSION}`
    counter += 1
  }

  const relativePath = directories.length > 0 ? `${directories.join('/')}/${candidate}` : candidate
  return relativePath
}

async function collectNoteFiles(
  baseDir: string,
  relativeSegments: string[] = [],
): Promise<string[]> {
  const currentDir = relativeSegments.length > 0 ? await join(baseDir, ...relativeSegments) : baseDir
  let entries: Awaited<ReturnType<typeof readDir>> = []
  try {
    entries = await readDir(currentDir)
  } catch {
    return []
  }

  const files: string[] = []
  for (const entry of entries) {
    if (entry.isFile && entry.name.toLowerCase().endsWith(NOTE_FILE_EXTENSION)) {
      files.push([...relativeSegments, entry.name].join('/'))
    } else if (entry.isDirectory) {
      const nested = await collectNoteFiles(baseDir, [...relativeSegments, entry.name])
      files.push(...nested)
    }
  }
  return files
}

async function collectNoteFolders(
  baseDir: string,
  relativeSegments: string[] = [],
): Promise<string[]> {
  const folders: string[] = []
  if (relativeSegments.length > 0) {
    folders.push(relativeSegments.join('/'))
  }

  const currentDir = relativeSegments.length > 0 ? await join(baseDir, ...relativeSegments) : baseDir
  let entries: Awaited<ReturnType<typeof readDir>> = []
  try {
    entries = await readDir(currentDir)
  } catch {
    return folders
  }

  for (const entry of entries) {
    if (entry.isDirectory) {
      const nested = await collectNoteFolders(baseDir, [...relativeSegments, entry.name])
      folders.push(...nested)
    }
  }

  return folders
}

function normalizeNoteId(id: string) {
  const trimmed = id.trim()
  if (!trimmed) {
    throw new Error('无效的笔记标识')
  }
  if (trimmed.includes('\\')) {
    throw new Error('笔记标识不允许包含路径分隔符')
  }

  if (trimmed.startsWith('/') || trimmed.endsWith('/')) {
    throw new Error('笔记标识不允许以路径分隔符开头或结尾')
  }

  const rawSegments = trimmed.split('/')
  if (rawSegments.some(segment => segment.trim() === '')) {
    throw new Error('笔记标识包含无效的路径片段')
  }

  const segments = rawSegments.map(segment => segment.trim())
  for (const segment of segments) {
    if (segment === '.' || segment === '..') {
      throw new Error('笔记标识包含非法的路径片段')
    }
  }

  const lastSegment = segments[segments.length - 1]
  const hasExtension = lastSegment
    .toLowerCase()
    .endsWith(NOTE_FILE_EXTENSION.toLowerCase())
  if (!hasExtension) {
    segments[segments.length - 1] = `${lastSegment}${NOTE_FILE_EXTENSION}`
  }

  return segments.join('/')
}

function splitNotePath(notePath: string): { directories: string[]; fileName: string } {
  const rawSegments = notePath.split('/')
  const segments = rawSegments.filter(segment => segment.length > 0)
  if (segments.length === 0) {
    throw new Error('无效的笔记路径')
  }
  const fileName = segments[segments.length - 1]!
  const directories = segments.slice(0, -1)
  return { directories, fileName }
}

function parseNumber(value?: string) {
  if (!value) return undefined
  const parsed = Number(value)
  return Number.isFinite(parsed) ? parsed : undefined
}

function parseFrontMatter(text: string): { metadata: ParsedFrontMatter; content: string } {
  const match = text.match(FRONT_MATTER_PATTERN)
  if (!match) {
    return { metadata: {}, content: normalizeContent(text) }
  }

  const body = text.slice(match[0].length)
  const lines = match[1]
    .split(/\r?\n/)
    .map(line => line.trim())
    .filter(Boolean)

  const metadata: ParsedFrontMatter = {}
  for (const line of lines) {
    const [key, ...rest] = line.split(':')
    if (!key) continue
    const rawValue = rest.join(':').trim()
    const normalizedKey = key.trim()
    if (!normalizedKey) continue
    if (normalizedKey === 'title') {
      metadata.title = rawValue
    } else if (normalizedKey === 'createdAt') {
      metadata.createdAt = parseNumber(rawValue)
    } else if (normalizedKey === 'updatedAt') {
      metadata.updatedAt = parseNumber(rawValue)
    } else if (normalizedKey === 'tags') {
      metadata.tags = parseTagsValue(rawValue)
    }
  }

  const normalizedBody = normalizeContent(body).replace(/^\n/, '')
  const tags = sanitizeTags(metadata.tags)
  const normalizedMetadata: ParsedFrontMatter = { ...metadata, tags }
  return { metadata: normalizedMetadata, content: normalizedBody }
}

function serializeNoteFile(
  meta: { title: string; createdAt: number; updatedAt: number; tags: string[] },
  content: string,
) {
  const normalized = normalizeContent(content)
  const serializedTags = meta.tags.length
    ? `[${meta.tags
        .map(tag => {
          const escaped = tag.replace(/\\/g, '\\\\').replace(/"/g, '\\"')
          return `"${escaped}"`
        })
        .join(', ')}]`
    : '[]'
  return [
    '---',
    `title: ${meta.title}`,
    `createdAt: ${meta.createdAt}`,
    `updatedAt: ${meta.updatedAt}`,
    `tags: ${serializedTags}`,
    '---',
    '',
    normalized,
  ]
    .join('\n')
    .replace(/\n+$/, match => (match.length > 1 ? '\n' : match))
}

export async function exportNotesForBackup(): Promise<InspirationNoteBackupEntry[]> {
  if (!isTauriRuntime()) {
    return []
  }

  try {
    const dir = await ensureNotesDirectory()
    const files = await collectNoteFiles(dir)
    const entries: InspirationNoteBackupEntry[] = []

    for (const relativePath of files) {
      const { directories, fileName } = splitNotePath(relativePath)
      const filePath = await join(dir, ...directories, fileName)
      try {
        const fileText = await readTextFile(filePath)
        const parsed = parseFrontMatter(fileText)
        const now = Date.now()
        const title = sanitizeTitle(parsed.metadata.title ?? deriveTitleFromFileName(fileName))
        const createdAt = parsed.metadata.createdAt ?? parsed.metadata.updatedAt ?? now
        const updatedAt = parsed.metadata.updatedAt ?? createdAt
        const tags = parsed.metadata.tags ?? []
        entries.push({
          path: relativePath,
          meta: {
            title,
            createdAt,
            updatedAt,
            tags,
          },
          content: parsed.content,
        })
      } catch (error) {
        console.warn('Failed to serialize inspiration note for backup export', error)
      }
    }

    return entries
  } catch (error) {
    console.warn('Failed to enumerate inspiration notes for backup export', error)
    return []
  }
}

function sanitizeBackupNoteMeta(
  input: InspirationNoteBackupEntry['meta'] | undefined,
  fallbackTitle: string,
): InspirationNoteBackupEntry['meta'] {
  const now = Date.now()
  const title = sanitizeTitle(input?.title ?? fallbackTitle)
  const createdAt = typeof input?.createdAt === 'number' && Number.isFinite(input.createdAt) && input.createdAt > 0
    ? input.createdAt
    : now
  const updatedAt =
    typeof input?.updatedAt === 'number' && Number.isFinite(input.updatedAt) && input.updatedAt > 0
      ? input.updatedAt
      : createdAt
  const tags = sanitizeTags(input?.tags ?? [])
  return { title, createdAt, updatedAt, tags }
}

async function removeExistingNoteFiles(baseDir: string) {
  const existingFiles = await collectNoteFiles(baseDir)
  const directorySet = new Set<string>()

  for (const relativePath of existingFiles) {
    const { directories, fileName } = splitNotePath(relativePath)
    directories.forEach((_, index) => {
      const key = directories.slice(0, index + 1).join('/')
      if (key) {
        directorySet.add(key)
      }
    })

    try {
      const targetDir = directories.length > 0 ? await join(baseDir, ...directories) : baseDir
      const filePath = await join(targetDir, fileName)
      await remove(filePath)
    } catch (error) {
      if (!isMissingFsEntryError(error)) {
        console.warn('Failed to remove existing inspiration note during backup import', error)
      }
    }
  }

  const sortedDirectories = Array.from(directorySet).sort((a, b) => b.length - a.length)
  for (const relativeDir of sortedDirectories) {
    try {
      const target = await join(baseDir, ...relativeDir.split('/'))
      await remove(target)
    } catch (error) {
      if (!isMissingFsEntryError(error)) {
        continue
      }
    }
  }
}

export async function restoreNotesFromBackup(entries: InspirationNoteBackupEntry[]): Promise<number> {
  if (!isTauriRuntime()) {
    return 0
  }

  try {
    const dir = await ensureNotesDirectory()
    await removeExistingNoteFiles(dir)

    const repositoryRoot = loadStoredRepositoryPath()
    let repositoryNotesDir: string | null = null
    if (repositoryRoot) {
      try {
        repositoryNotesDir = await join(repositoryRoot, NOTES_DIR_NAME)
        await removeExistingNoteFiles(repositoryNotesDir)
      } catch (error) {
        console.warn('Failed to remove repository notes before backup import', error)
        repositoryNotesDir = null
      }
    }

    const normalized = new Map<string, InspirationNoteBackupEntry>()
    for (const entry of entries) {
      if (!entry) continue
      const rawPath = typeof entry.path === 'string' ? entry.path.trim() : ''
      if (!rawPath) continue
      try {
        const normalizedPath = normalizeNoteId(rawPath.replace(/\\/g, '/'))
        const { fileName } = splitNotePath(normalizedPath)
        const meta = sanitizeBackupNoteMeta(entry.meta, deriveTitleFromFileName(fileName))
        const content = typeof entry.content === 'string' ? entry.content : ''
        normalized.set(normalizedPath, { path: normalizedPath, meta, content })
      } catch (error) {
        console.warn('Skipped invalid inspiration note entry during backup import', error)
      }
    }

    let restored = 0
    for (const [relativePath, entry] of normalized) {
      try {
        const { directories, fileName } = splitNotePath(relativePath)
        const targetDir = directories.length > 0 ? await join(dir, ...directories) : dir
        await mkdir(targetDir, { recursive: true })
        const filePath = await join(targetDir, fileName)
        const serialized = serializeNoteFile(entry.meta, entry.content)
        await writeTextFile(filePath, serialized)
        restored += 1

        if (repositoryNotesDir) {
          try {
            const repositoryTargetDir =
              directories.length > 0 ? await join(repositoryNotesDir, ...directories) : repositoryNotesDir
            await mkdir(repositoryTargetDir, { recursive: true })
            const repositoryFilePath = await join(repositoryTargetDir, fileName)
            if (repositoryFilePath !== filePath) {
              await writeTextFile(repositoryFilePath, serialized)
            }
          } catch (error) {
            console.warn('Failed to synchronize restored inspiration note to repository', error)
          }
        }
      } catch (error) {
        console.warn('Failed to restore inspiration note from backup entry', error)
      }
    }

    return restored
  } catch (error) {
    console.warn('Failed to restore inspiration notes from backup', error)
    return 0
  }
}

export async function listNotes(): Promise<NoteSummary[]> {
  assertTauriRuntime()
  const dir = await ensureNotesDirectory()
  const files = await collectNoteFiles(dir)

  const summaries = await Promise.all(
    files.map(async relativePath => {
      const { directories, fileName } = splitNotePath(relativePath)
      const filePath = await join(dir, ...directories, fileName)
      try {
        const fileText = await readTextFile(filePath)
        const parsed = parseFrontMatter(fileText)
        const now = Date.now()
        const title = sanitizeTitle(parsed.metadata.title ?? deriveTitleFromFileName(fileName))
        const createdAt = parsed.metadata.createdAt ?? parsed.metadata.updatedAt ?? now
        const updatedAt = parsed.metadata.updatedAt ?? createdAt
        const excerpt = generateExcerpt(parsed.content)
        const metadataTags = parsed.metadata.tags ?? []
        const contentTags = extractTagsFromContent(parsed.content)
        const tags = sanitizeTags([...metadataTags, ...contentTags])
        const searchText = createSearchText(title, parsed.content, tags)
        const summary: NoteSummary = {
          id: relativePath,
          title,
          createdAt,
          updatedAt,
          excerpt,
          searchText,
          tags,
        }
        return summary
      } catch (error) {
        console.warn('Failed to parse inspiration note', error)
        const fallback: NoteSummary = {
          id: relativePath,
          title: deriveTitleFromFileName(fileName),
          createdAt: 0,
          updatedAt: 0,
          excerpt: '',
          searchText: '',
          tags: [],
        }
        return fallback
      }
    }),
  )

  summaries.sort((a, b) => {
    const diff = (b.updatedAt ?? 0) - (a.updatedAt ?? 0)
    if (diff !== 0) return diff
    return a.title.localeCompare(b.title)
  })

  return summaries
}

export async function listNoteFolders(): Promise<string[]> {
  assertTauriRuntime()
  const dir = await ensureNotesDirectory()
  const folders = await collectNoteFolders(dir)
  const unique = Array.from(
    new Set(
      folders
        .map(folder =>
          folder
            .split('/')
            .map(segment => segment.trim())
            .filter(Boolean)
            .join('/'),
        )
        .filter(Boolean),
    ),
  )
  unique.sort((a, b) => a.localeCompare(b))
  return unique
}

export async function loadNote(id: string): Promise<NoteDetail> {
  assertTauriRuntime()
  const dir = await ensureNotesDirectory()
  const normalizedId = normalizeNoteId(id)
  const { directories, fileName } = splitNotePath(normalizedId)
  const filePath = await join(dir, ...directories, fileName)
  const fileText = await readTextFile(filePath)
  const parsed = parseFrontMatter(fileText)
  const now = Date.now()
  const title = sanitizeTitle(parsed.metadata.title ?? deriveTitleFromFileName(fileName))
  const createdAt = parsed.metadata.createdAt ?? parsed.metadata.updatedAt ?? now
  const updatedAt = parsed.metadata.updatedAt ?? createdAt
  const content = parsed.content
  const metadataTags = parsed.metadata.tags ?? []
  const contentTags = extractTagsFromContent(content)
  const tags = sanitizeTags([...metadataTags, ...contentTags])
  const searchText = createSearchText(title, content, tags)
  return {
    id: normalizedId,
    title,
    createdAt,
    updatedAt,
    excerpt: generateExcerpt(content),
    searchText,
    content,
    tags,
  }
}

export async function saveNote(draft: NoteDraft): Promise<NoteDetail> {
  assertTauriRuntime()
  const dir = await ensureNotesDirectory()
  const now = Date.now()
  const title = sanitizeTitle(draft.title)
  const rawContent = draft.content ?? ''
  const draftTags = sanitizeTags(draft.tags)
  const contentTags = extractTagsFromContent(rawContent)
  const tags = sanitizeTags([...draftTags, ...contentTags])

  let notePath = draft.id ? normalizeNoteId(draft.id) : await generateUniqueFileName(dir, title, now)
  let createdAt = now

  if (draft.id) {
    try {
      const existing = await loadNote(draft.id)
      createdAt = existing.createdAt
      // 使用原有文件名，避免外部引用失效
      notePath = existing.id
    } catch (error) {
      console.warn('Failed to load existing inspiration note, creating a new file instead', error)
    }
  }

  const meta = { title, createdAt, updatedAt: now, tags }
  const serialized = serializeNoteFile(meta, rawContent)
  const { directories, fileName } = splitNotePath(notePath)
  const targetDir = directories.length > 0 ? await join(dir, ...directories) : dir
  await mkdir(targetDir, { recursive: true })
  const filePath = await join(targetDir, fileName)
  await writeTextFile(filePath, serialized)

  const normalizedContent = normalizeContent(rawContent)
  const searchText = createSearchText(title, normalizedContent, tags)

  return {
    id: notePath,
    title,
    createdAt,
    updatedAt: now,
    excerpt: generateExcerpt(normalizedContent),
    searchText,
    content: normalizedContent,
    tags,
  }
}

export async function createNoteFile(titleOrPath: string): Promise<string> {
  assertTauriRuntime()
  const dir = await ensureNotesDirectory()
  const now = Date.now()
  const trimmed = titleOrPath?.trim() ?? ''

  let notePath: string
  if (!trimmed) {
    notePath = await generateUniqueFileName(dir, '未命名笔记', now)
  } else if (
    trimmed.includes('/') ||
    trimmed.toLowerCase().endsWith(NOTE_FILE_EXTENSION.toLowerCase())
  ) {
    notePath = normalizeNoteId(trimmed)
  } else {
    notePath = await generateUniqueFileName(dir, trimmed, now)
  }

  const { directories, fileName } = splitNotePath(notePath)
  const targetDir = directories.length > 0 ? await join(dir, ...directories) : dir
  await mkdir(targetDir, { recursive: true })
  const filePath = await join(targetDir, fileName)

  try {
    await readTextFile(filePath)
    throw new Error('同名笔记已存在，请更换名称。')
  } catch (error) {
    if (!isMissingFsEntryError(error)) {
      throw error
    }
  }

  const title = sanitizeTitle(deriveTitleFromFileName(fileName))
  const serialized = serializeNoteFile({ title, createdAt: now, updatedAt: now, tags: [] }, '')
  await writeTextFile(filePath, serialized)

  return notePath
}

export async function createNoteFolder(path: string): Promise<string> {
  assertTauriRuntime()
  const dir = await ensureNotesDirectory()
  const sanitized = sanitizeDirectoryPath(path)
  const segments = sanitized.split('/').filter(Boolean)
  const targetDir = segments.length > 0 ? await join(dir, ...segments) : dir
  await mkdir(targetDir, { recursive: true })

  return sanitized
}

export async function deleteNote(id: string): Promise<void> {
  assertTauriRuntime()
  const dir = await ensureNotesDirectory()
  const normalizedId = normalizeNoteId(id)
  const { directories, fileName } = splitNotePath(normalizedId)
  const targetDir = directories.length > 0 ? await join(dir, ...directories) : dir
  const filePath = await join(targetDir, fileName)
  try {
    await remove(filePath)
  } catch (error) {
    if (!isMissingFsEntryError(error)) {
      throw error
    }
  }

}<|MERGE_RESOLUTION|>--- conflicted
+++ resolved
@@ -90,11 +90,6 @@
 async function ensureNotesDirectory(options: { forceSync?: boolean } = {}) {
   const base = await resolveBaseDataPath()
   const notesDir = await join(base, NOTES_DIR_NAME)
-<<<<<<< HEAD
-  await mkdir(notesDir, { recursive: true })
-  await syncNotesRootIfNeeded(notesDir, options.forceSync ?? false)
-  return notesDir
-=======
   try {
     await mkdir(notesDir, { recursive: true })
     return notesDir
@@ -124,7 +119,6 @@
     console.warn('无法访问自定义存储路径，已回退到默认目录。')
     return fallbackNotesDir
   }
->>>>>>> 97500e5f
 }
 
 export async function syncNotesRoot() {
