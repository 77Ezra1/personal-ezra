import Database from '@tauri-apps/plugin-sql'
import initSqlJs from 'sql.js'

let dbPromise: Promise<any> | null = null

<<<<<<< HEAD
  constructor() {
    super('pms-db')
    this.version(1).stores({
      items: 'id, type, title, updatedAt, *tags',
      tags: 'id, name, parentId',
      settings: 'key'
    })
    this.version(2).stores({
      items: 'id, type, title, updatedAt, password_cipher, *tags',
      tags: 'id, name, parentId',
      settings: 'key'
    }).upgrade(tx => {
      tx.table('items').toCollection().modify((it: any) => {
        if (it.passwordCipher && !it.password_cipher) {
          it.password_cipher = it.passwordCipher
          delete it.passwordCipher
        }
      })
    })
=======
async function getDb() {
  if (!dbPromise) {
    if (typeof window !== 'undefined' && (window as any).__TAURI__) {
      dbPromise = Database.load('sqlite:pms.db')
    } else {
      dbPromise = initSqlJs({ locateFile: (f: string) => `node_modules/sql.js/dist/${f}` }).then(SQL => new SQL.Database())
    }
    const db = await dbPromise
    await initTables(db)
    return db
>>>>>>> a3c00e9f
  }
  return dbPromise
}

async function initTables(db: any) {
  if (db.execute) {
    await db.execute(`CREATE TABLE IF NOT EXISTS items (id TEXT PRIMARY KEY, type TEXT, title TEXT, url TEXT, description TEXT, username TEXT, passwordCipher TEXT, path TEXT, source TEXT, tags TEXT, createdAt INTEGER, updatedAt INTEGER, "order" INTEGER)`)
    await db.execute(`CREATE TABLE IF NOT EXISTS tags (id TEXT PRIMARY KEY, name TEXT, color TEXT, parentId TEXT)`)
    await db.execute(`CREATE TABLE IF NOT EXISTS settings (key TEXT PRIMARY KEY, value TEXT)`)
  } else {
    db.run(`CREATE TABLE IF NOT EXISTS items (id TEXT PRIMARY KEY, type TEXT, title TEXT, url TEXT, description TEXT, username TEXT, passwordCipher TEXT, path TEXT, source TEXT, tags TEXT, createdAt INTEGER, updatedAt INTEGER, "order" INTEGER)`)
    db.run(`CREATE TABLE IF NOT EXISTS tags (id TEXT PRIMARY KEY, name TEXT, color TEXT, parentId TEXT)`)
    db.run(`CREATE TABLE IF NOT EXISTS settings (key TEXT PRIMARY KEY, value TEXT)`)
  }
}

function prepare(sql: string): string {
  return sql.replace(/\$(\d+)/g, '?')
}

export async function exec(sql: string, params: any[] = []) {
  const db = await getDb()
  if (db.execute) {
    await db.execute(sql, params)
  } else {
    const stmt = db.prepare(prepare(sql))
    stmt.bind(params)
    stmt.step()
    stmt.free()
  }
}

export async function query<T = any>(sql: string, params: any[] = []): Promise<T[]> {
  const db = await getDb()
  if (db.select) {
    return db.select<T[]>(sql, params)
  } else {
    const stmt = db.prepare(prepare(sql))
    stmt.bind(params)
    const rows: any[] = []
    while (stmt.step()) rows.push(stmt.getAsObject())
    stmt.free()
    return rows as T[]
  }
}<|MERGE_RESOLUTION|>--- conflicted
+++ resolved
@@ -3,7 +3,6 @@
 
 let dbPromise: Promise<any> | null = null
 
-<<<<<<< HEAD
   constructor() {
     super('pms-db')
     this.version(1).stores({
@@ -23,60 +22,5 @@
         }
       })
     })
-=======
-async function getDb() {
-  if (!dbPromise) {
-    if (typeof window !== 'undefined' && (window as any).__TAURI__) {
-      dbPromise = Database.load('sqlite:pms.db')
-    } else {
-      dbPromise = initSqlJs({ locateFile: (f: string) => `node_modules/sql.js/dist/${f}` }).then(SQL => new SQL.Database())
-    }
-    const db = await dbPromise
-    await initTables(db)
-    return db
->>>>>>> a3c00e9f
-  }
-  return dbPromise
-}
-
-async function initTables(db: any) {
-  if (db.execute) {
-    await db.execute(`CREATE TABLE IF NOT EXISTS items (id TEXT PRIMARY KEY, type TEXT, title TEXT, url TEXT, description TEXT, username TEXT, passwordCipher TEXT, path TEXT, source TEXT, tags TEXT, createdAt INTEGER, updatedAt INTEGER, "order" INTEGER)`)
-    await db.execute(`CREATE TABLE IF NOT EXISTS tags (id TEXT PRIMARY KEY, name TEXT, color TEXT, parentId TEXT)`)
-    await db.execute(`CREATE TABLE IF NOT EXISTS settings (key TEXT PRIMARY KEY, value TEXT)`)
-  } else {
-    db.run(`CREATE TABLE IF NOT EXISTS items (id TEXT PRIMARY KEY, type TEXT, title TEXT, url TEXT, description TEXT, username TEXT, passwordCipher TEXT, path TEXT, source TEXT, tags TEXT, createdAt INTEGER, updatedAt INTEGER, "order" INTEGER)`)
-    db.run(`CREATE TABLE IF NOT EXISTS tags (id TEXT PRIMARY KEY, name TEXT, color TEXT, parentId TEXT)`)
-    db.run(`CREATE TABLE IF NOT EXISTS settings (key TEXT PRIMARY KEY, value TEXT)`)
-  }
-}
-
-function prepare(sql: string): string {
-  return sql.replace(/\$(\d+)/g, '?')
-}
-
-export async function exec(sql: string, params: any[] = []) {
-  const db = await getDb()
-  if (db.execute) {
-    await db.execute(sql, params)
-  } else {
-    const stmt = db.prepare(prepare(sql))
-    stmt.bind(params)
-    stmt.step()
-    stmt.free()
-  }
-}
-
-export async function query<T = any>(sql: string, params: any[] = []): Promise<T[]> {
-  const db = await getDb()
-  if (db.select) {
-    return db.select<T[]>(sql, params)
-  } else {
-    const stmt = db.prepare(prepare(sql))
-    stmt.bind(params)
-    const rows: any[] = []
-    while (stmt.step()) rows.push(stmt.getAsObject())
-    stmt.free()
-    return rows as T[]
   }
 }