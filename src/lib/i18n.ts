--- conflicted
+++ resolved
@@ -25,7 +25,6 @@
     chinese: '中文',
     english: 'English',
     comingSoon: '敬请期待',
-<<<<<<< HEAD
     title: '标题',
     pathOrSource: '路径/来源',
     actions: '操作',
@@ -35,7 +34,6 @@
     open: '打开',
     newDoc: '新建文档',
     editDoc: '编辑文档'
-=======
     searchPlaceholder: '搜索（text、#标签、type:site|password|doc、url:、is:star）',
     total: '共',
     items: '条',
@@ -51,7 +49,6 @@
     noMatches: '没有匹配结果',
     enterMasterPassword: '请输入主密码',
     wrongMasterPassword: '主密码错误'
->>>>>>> d879c7bc
   },
   en: {
     search: 'Search…',
@@ -77,7 +74,6 @@
     chinese: 'Chinese',
     english: 'English',
     comingSoon: 'Coming soon',
-<<<<<<< HEAD
     title: 'Title',
     pathOrSource: 'Path/Source',
     actions: 'Actions',
@@ -87,7 +83,6 @@
     open: 'Open',
     newDoc: 'New Document',
     editDoc: 'Edit Document'
-=======
     searchPlaceholder: 'Search (text, #tag, type:site|password|doc, url:, is:star)',
     total: 'Total',
     items: 'items',
@@ -103,7 +98,6 @@
     noMatches: 'No results',
     enterMasterPassword: 'Enter master password',
     wrongMasterPassword: 'Wrong master password'
->>>>>>> d879c7bc
   }
 }
 
