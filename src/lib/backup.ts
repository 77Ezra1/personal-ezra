import { decryptString, encryptString, deriveKey } from './crypto'
import { detectSensitiveWords } from './sensitive-words'
import {
  fallbackDisplayName,
  MAX_DISPLAY_NAME_LENGTH,
  MIN_DISPLAY_NAME_LENGTH,
  normalizeDisplayName,
  validateAvatarMeta,
} from './profile'
import {
  db,
  type DocRecord,
  type PasswordRecord,
  type SiteRecord,
  type UserAvatarMeta,
  type UserGithubConnection,
  type UserRecord,
} from '../stores/database'
import { useAuthStore } from '../stores/auth'
import { normalizeTotpSecret } from './totp'
import {
  NOTE_FILE_EXTENSION,
  exportNotesForBackup,
  restoreNotesFromBackup,
  type InspirationNoteBackupEntry,
} from './inspiration-notes'

export const BACKUP_IMPORTED_EVENT = 'pms-backup-imported'

const BACKUP_VERSION = 2
const BACKUP_FILE_VERSION = 2
const BACKUP_FILE_MAGIC = 'pms-backup'

const KDF_PARAMETERS = {
  algorithm: 'argon2id' as const,
  version: 1,
  iterations: 3,
  memory: 64 * 1024,
  parallelism: 1,
}

type LegacyEncryptedPayload = {
  ciphertext: string
  nonce: string
}

type BackupFileKdfMetadata = {
  algorithm: string
  version: number
  salt: string
  iterations: number
  memory: number
  parallelism: number
}

type BackupFileEnvelope = {
  format: typeof BACKUP_FILE_MAGIC
  version: number
  kdf: BackupFileKdfMetadata
  payload: LegacyEncryptedPayload
}

function toBase64(bytes: Uint8Array) {
  return btoa(String.fromCharCode(...bytes))
}

function fromBase64(str: string) {
  const decoded = atob(str)
  const result = new Uint8Array(decoded.length)
  for (let i = 0; i < decoded.length; i += 1) {
    result[i] = decoded.charCodeAt(i)
  }
  return result
}

function sanitizeEncryptedPayload(value: unknown): LegacyEncryptedPayload | null {
  if (!isObject(value)) return null
  const ciphertext = sanitizeOptionalString((value as { ciphertext?: unknown }).ciphertext)
  const nonce = sanitizeOptionalString((value as { nonce?: unknown }).nonce)
  if (!ciphertext || !nonce) {
    return null
  }
  return { ciphertext, nonce }
}

function sanitizeKdfMetadata(value: unknown): BackupFileKdfMetadata | null {
  if (!isObject(value)) return null
  const algorithm = sanitizeOptionalString((value as { algorithm?: unknown }).algorithm)
  const salt = sanitizeOptionalString((value as { salt?: unknown }).salt)
  const version = Number((value as { version?: unknown }).version)
  const iterations = Number((value as { iterations?: unknown }).iterations)
  const memory = Number((value as { memory?: unknown }).memory)
  const parallelism = Number((value as { parallelism?: unknown }).parallelism)
  if (!algorithm || !salt) {
    return null
  }
  if (!Number.isInteger(version) || version <= 0) {
    return null
  }
  if (!Number.isInteger(iterations) || iterations <= 0) {
    return null
  }
  if (!Number.isInteger(memory) || memory <= 0) {
    return null
  }
  if (!Number.isInteger(parallelism) || parallelism <= 0) {
    return null
  }
  return { algorithm, salt, version, iterations, memory, parallelism }
}

function parseBackupEnvelope(value: unknown): BackupFileEnvelope | null {
  if (!isObject(value)) return null
  const format = sanitizeOptionalString((value as { format?: unknown }).format)
  const version = Number((value as { version?: unknown }).version)
  if (format !== BACKUP_FILE_MAGIC) {
    return null
  }
  if (!Number.isInteger(version) || version <= 0) {
    return null
  }
  const kdf = sanitizeKdfMetadata((value as { kdf?: unknown }).kdf)
  const payload = sanitizeEncryptedPayload((value as { payload?: unknown }).payload)
  if (!kdf || !payload) {
    return null
  }
  return { format: BACKUP_FILE_MAGIC, version, kdf, payload }
}

function ensureSupportedKdf(meta: BackupFileKdfMetadata) {
  if (meta.algorithm !== KDF_PARAMETERS.algorithm) {
    throw new Error('该备份文件使用了不受支持的加密算法，无法导入。')
  }
  if (meta.version !== KDF_PARAMETERS.version) {
    throw new Error('该备份文件使用了不受支持的密钥派生版本，无法导入。')
  }
  if (
    meta.iterations !== KDF_PARAMETERS.iterations ||
    meta.memory !== KDF_PARAMETERS.memory ||
    meta.parallelism !== KDF_PARAMETERS.parallelism
  ) {
    throw new Error('该备份文件使用了不受支持的密钥派生参数，无法导入。')
  }
}

type PasswordBackupEntry = {
  title: string
  username: string
  password: string
  totpCipher?: string
  url?: string
  createdAt: number
  updatedAt: number
}

type SiteBackupEntry = {
  title: string
  url: string
  description?: string
  createdAt: number
  updatedAt: number
}

type DocBackupEntry = {
  title: string
  description?: string
  document?: DocRecord['document']
  createdAt: number
  updatedAt: number
}

type BackupProfile = {
  displayName: string
  avatar: UserAvatarMeta | null
}

type BackupGithubConnection = {
  username: string
  token: string
  connectedAt: number
  updatedAt: number
  lastValidationAt?: number | null
  repositoryOwner?: string | null
  repositoryName?: string | null
  repositoryBranch?: string | null
  targetDirectory?: string | null
}

type BackupPayloadV1 = {
  version: typeof BACKUP_VERSION
  exportedAt: number
  email: string
  passwords: PasswordBackupEntry[]
  sites: SiteBackupEntry[]
  docs: DocBackupEntry[]
  profile?: BackupProfile
}

type BackupPayload = BackupPayloadV1 & {
  github?: BackupGithubConnection | null
  notes?: InspirationNoteBackupEntry[]
}

type ImportResult = {
  email: string
  passwords: number
  sites: number
  docs: number
  notes: number
}

function normalizeTimestamp(value: unknown, fallback: number) {
  const num = typeof value === 'number' ? value : Number(value)
  if (Number.isFinite(num) && num > 0) {
    return num
  }
  return fallback
}

function sanitizeOptionalString(value: unknown) {
  if (typeof value !== 'string') return undefined
  const trimmed = value.trim()
  return trimmed ? trimmed : undefined
}

function sanitizeRequiredString(value: unknown) {
  if (typeof value === 'string') {
    return value
  }
  if (value === null || value === undefined) {
    return ''
  }
  return String(value)
}

function isObject(value: unknown): value is Record<string, unknown> {
  return Boolean(value) && typeof value === 'object'
}

function sanitizeVaultFileMeta(value: unknown) {
  if (!isObject(value)) return undefined
  const name = sanitizeOptionalString(value.name) ?? 'document'
  const relPath = sanitizeOptionalString(value.relPath)
  const size = Number((value as { size?: unknown }).size)
  const mime = sanitizeOptionalString(value.mime) ?? 'application/octet-stream'
  const sha256 = sanitizeOptionalString(value.sha256)
  if (!relPath || !sha256 || !Number.isFinite(size)) {
    return undefined
  }
  return { name, relPath, size, mime, sha256 }
}

function sanitizeVaultLinkMeta(value: unknown) {
  const url = sanitizeOptionalString((value as { url?: unknown })?.url)
  if (!url) return undefined
  return { url }
}

function sanitizeDocument(value: unknown): DocRecord['document'] | undefined {
  if (!isObject(value)) {
    return undefined
  }

  const kind = sanitizeOptionalString(value.kind)

  if (kind === 'file') {
    const file = sanitizeVaultFileMeta(value.file)
    if (!file) return undefined
    return { kind: 'file', file }
  }

  if (kind === 'link') {
    const link = sanitizeVaultLinkMeta(value.link ?? value)
    if (!link) return undefined
    return { kind: 'link', link }
  }

  if (kind === 'file+link') {
    const file = sanitizeVaultFileMeta(value.file)
    const link = sanitizeVaultLinkMeta(value.link)
    if (file && link) {
      return { kind: 'file+link', file, link }
    }
    if (file) {
      return { kind: 'file', file }
    }
    if (link) {
      return { kind: 'link', link }
    }
    return undefined
  }

  // 兼容旧格式：若存在 file/link 字段但未声明 kind
  if ('file' in value || 'link' in value) {
    const file = sanitizeVaultFileMeta(value.file)
    const link = sanitizeVaultLinkMeta(value.link ?? value)
    if (file && link) {
      return { kind: 'file+link', file, link }
    }
    if (file) {
      return { kind: 'file', file }
    }
    if (link) {
      return { kind: 'link', link }
    }
  }

  return undefined
}

function deriveNoteTitleFromPath(path: string) {
  const segments = path.split('/').filter(Boolean)
  const fileName = segments[segments.length - 1] ?? ''
  const withoutExt = fileName.replace(new RegExp(`${NOTE_FILE_EXTENSION}$`, 'i'), '')
  const cleaned = withoutExt.replace(/^\d{8}(?:-\d{6})?-?/, '').replace(/[-_]+/g, ' ').trim()
  return cleaned || '未命名笔记'
}

function sanitizeNoteTags(value: unknown): string[] {
  const rawArray = Array.isArray(value)
    ? value
    : typeof value === 'string'
      ? value.split(/[,\s]+/)
      : []
  const seen = new Set<string>()
  const result: string[] = []
  for (const item of rawArray) {
    if (typeof item !== 'string') continue
    const trimmed = item.trim()
    if (!trimmed) continue
    const normalized = trimmed.replace(/\s+/g, ' ')
    const key = normalized.toLowerCase()
    if (seen.has(key)) continue
    seen.add(key)
    result.push(normalized)
  }
  return result
}

function sanitizeNoteMeta(
  value: unknown,
  fallbackTitle: string,
  fallbackTimestamp: number,
): InspirationNoteBackupEntry['meta'] {
  const titleInput =
    sanitizeOptionalString((value as { title?: unknown })?.title) ?? sanitizeRequiredString(fallbackTitle)
  const createdAt = normalizeTimestamp((value as { createdAt?: unknown })?.createdAt, fallbackTimestamp)
  const updatedAt = normalizeTimestamp(
    (value as { updatedAt?: unknown })?.updatedAt ?? createdAt,
    createdAt,
  )
  const tags = sanitizeNoteTags((value as { tags?: unknown })?.tags)
  return { title: titleInput, createdAt, updatedAt, tags }
}

function sanitizeNoteEntry(value: unknown, fallbackTimestamp: number): InspirationNoteBackupEntry | null {
  if (!isObject(value)) {
    return null
  }

  const candidates = [
    sanitizeOptionalString((value as { path?: unknown }).path),
    sanitizeOptionalString((value as { id?: unknown }).id),
    sanitizeOptionalString((value as { fileName?: unknown }).fileName),
  ]
  const rawPath = candidates.find((candidate): candidate is string => Boolean(candidate))
  if (!rawPath) {
    return null
  }

  const normalizedSegments = rawPath
    .replace(/\\/g, '/')
    .split('/')
    .map(segment => segment.trim())
    .filter(Boolean)

  if (normalizedSegments.length === 0) {
    return null
  }

  for (const segment of normalizedSegments) {
    if (segment === '.' || segment === '..') {
      return null
    }
  }

  let fileName = normalizedSegments[normalizedSegments.length - 1]!
  const extension = NOTE_FILE_EXTENSION.toLowerCase()
  if (!fileName.toLowerCase().endsWith(extension)) {
    fileName = `${fileName}${NOTE_FILE_EXTENSION}`
  }
  normalizedSegments[normalizedSegments.length - 1] = fileName

  const sanitizedPath = normalizedSegments.join('/')
  const fallbackTitle = deriveNoteTitleFromPath(sanitizedPath)
  const meta = sanitizeNoteMeta((value as { meta?: unknown }).meta, fallbackTitle, fallbackTimestamp)
  const content = sanitizeRequiredString((value as { content?: unknown }).content ?? '')
  return { path: sanitizedPath, meta, content }
}

function sanitizeGithubConnection(
  value: unknown,
  fallbackTimestamp: number,
): BackupGithubConnection | undefined {
  if (!isObject(value)) {
    return undefined
  }
  const username = sanitizeOptionalString((value as { username?: unknown }).username)
  const token = sanitizeOptionalString((value as { token?: unknown }).token)
  if (!username || !token) {
    return undefined
  }
  const connectedAt = normalizeTimestamp((value as { connectedAt?: unknown }).connectedAt, fallbackTimestamp)
  const updatedAt = normalizeTimestamp((value as { updatedAt?: unknown }).updatedAt ?? connectedAt, connectedAt)
  const lastValidationRaw = (value as { lastValidationAt?: unknown }).lastValidationAt
  let lastValidationAt: number | null | undefined
  if (lastValidationRaw === null) {
    lastValidationAt = null
  } else if (lastValidationRaw !== undefined) {
    lastValidationAt = normalizeTimestamp(lastValidationRaw, updatedAt)
  }

  const repositoryOwner = sanitizeOptionalString((value as { repositoryOwner?: unknown }).repositoryOwner)
  const repositoryName = sanitizeOptionalString((value as { repositoryName?: unknown }).repositoryName)
  const repositoryBranch = sanitizeOptionalString((value as { repositoryBranch?: unknown }).repositoryBranch)
  const targetDirectory = sanitizeOptionalString((value as { targetDirectory?: unknown }).targetDirectory)

  const result: BackupGithubConnection = {
    username,
    token,
    connectedAt,
    updatedAt,
  }
  if (lastValidationAt !== undefined) {
    result.lastValidationAt = lastValidationAt
  }
  if (repositoryOwner !== undefined) {
    result.repositoryOwner = repositoryOwner ?? null
  }
  if (repositoryName !== undefined) {
    result.repositoryName = repositoryName ?? null
  }
  if (repositoryBranch !== undefined) {
    result.repositoryBranch = repositoryBranch ?? null
  }
  if (targetDirectory !== undefined) {
    result.targetDirectory = targetDirectory ?? null
  }
  return result
}

async function decryptPasswords(
  records: PasswordRecord[],
  key: Uint8Array,
): Promise<PasswordBackupEntry[]> {
  const results: PasswordBackupEntry[] = []
  for (const record of records) {
    try {
      const password = await decryptString(key, record.passwordCipher)
      const createdAt = normalizeTimestamp(record.createdAt, Date.now())
      const updatedAt = normalizeTimestamp(record.updatedAt ?? record.createdAt, createdAt)
      results.push({
        title: sanitizeRequiredString(record.title),
        username: sanitizeRequiredString(record.username),
        password,
        totpCipher: sanitizeOptionalString(record.totpCipher),
        url: sanitizeOptionalString(record.url),
        createdAt,
        updatedAt,
      })
    } catch (error) {
      console.error('Failed to decrypt password record for backup export', error)
      throw new Error('解密密码数据失败，请确认当前账号的密钥是否有效。')
    }
  }
  return results
}

function mapSites(records: SiteRecord[]): SiteBackupEntry[] {
  return records.map(record => {
    const createdAt = normalizeTimestamp(record.createdAt, Date.now())
    const updatedAt = normalizeTimestamp(record.updatedAt ?? record.createdAt, createdAt)
    return {
      title: sanitizeRequiredString(record.title),
      url: sanitizeRequiredString(record.url),
      description: sanitizeOptionalString(record.description),
      createdAt,
      updatedAt,
    }
  })
}

function mapDocs(records: DocRecord[]): DocBackupEntry[] {
  return records.map(record => {
    const createdAt = normalizeTimestamp(record.createdAt, Date.now())
    const updatedAt = normalizeTimestamp(record.updatedAt ?? record.createdAt, createdAt)
    return {
      title: sanitizeRequiredString(record.title),
      description: sanitizeOptionalString(record.description),
      document: record.document ?? undefined,
      createdAt,
      updatedAt,
    }
  })
}

type ExportUserDataOptions = {
  masterPassword?: string | null
  allowSessionKey?: boolean
}

export async function exportUserData(
  email: string | null | undefined,
  encryptionKey: Uint8Array | null | undefined,
<<<<<<< HEAD
  masterPassword: string | null | undefined,
  options: { useSessionKey?: boolean } = {},
=======
  options: ExportUserDataOptions = {},
>>>>>>> 1a9eef55
) {
  const normalizedEmail = typeof email === 'string' ? email.trim().toLowerCase() : ''
  if (!normalizedEmail) {
    throw new Error('请先登录后再导出备份。')
  }
  if (!(encryptionKey instanceof Uint8Array) || encryptionKey.length === 0) {
    throw new Error('缺少有效的加密密钥，无法导出数据。')
  }

<<<<<<< HEAD
  const useSessionKey = options.useSessionKey === true
  const passwordInput = typeof masterPassword === 'string' ? masterPassword : ''
  if (!useSessionKey && !passwordInput) {
    throw new Error('导出备份前请输入主密码。')
  }
=======
  const { masterPassword, allowSessionKey = false } = options
  const passwordInput = typeof masterPassword === 'string' ? masterPassword : ''
>>>>>>> 1a9eef55

  const userRecord = await db.users.get(normalizedEmail)
  if (!userRecord) {
    throw new Error('无法获取当前账号信息，请重新登录后再试。')
  }
  if (typeof userRecord.salt !== 'string' || !userRecord.salt || typeof userRecord.keyHash !== 'string') {
    throw new Error('当前账号缺少密钥参数，无法导出备份。')
  }

<<<<<<< HEAD
  let derivedKey: Uint8Array
  if (useSessionKey) {
    derivedKey = encryptionKey
  } else {
    try {
      const saltBytes = fromBase64(userRecord.salt)
      derivedKey = await deriveKey(passwordInput, saltBytes)
    } catch (error) {
      console.error('Failed to derive key for backup export', error)
      throw new Error('计算备份密钥失败，请稍后重试。')
    }

=======
  let derivedKey: Uint8Array | null = null

  if (allowSessionKey) {
    const sessionKeyHash = toBase64(encryptionKey)
    if (sessionKeyHash !== userRecord.keyHash) {
      throw new Error('当前会话密钥无效，请重新登录后再试。')
    }
    derivedKey = encryptionKey
  }

  if (!derivedKey) {
    if (!passwordInput) {
      throw new Error('导出备份前请输入主密码。')
    }

    try {
      const saltBytes = fromBase64(userRecord.salt)
      derivedKey = await deriveKey(passwordInput, saltBytes)
    } catch (error) {
      console.error('Failed to derive key for backup export', error)
      throw new Error('计算备份密钥失败，请稍后重试。')
    }

>>>>>>> 1a9eef55
    if (toBase64(derivedKey) !== userRecord.keyHash) {
      throw new Error('主密码错误，请确认后再试。')
    }
  }

  const [passwordRows, siteRows, docRows, noteEntries] = await Promise.all([
    db.passwords.where('ownerEmail').equals(normalizedEmail).toArray(),
    db.sites.where('ownerEmail').equals(normalizedEmail).toArray(),
    db.docs.where('ownerEmail').equals(normalizedEmail).toArray(),
    exportNotesForBackup(),
  ])

  const fallbackName = fallbackDisplayName(normalizedEmail)
  const rawDisplayName = typeof userRecord.displayName === 'string' ? userRecord.displayName : ''
  const normalizedDisplayName = normalizeDisplayName(rawDisplayName)
  const bannedWords = normalizedDisplayName ? detectSensitiveWords(normalizedDisplayName) : []
  const safeDisplayName =
    normalizedDisplayName &&
    normalizedDisplayName.length >= MIN_DISPLAY_NAME_LENGTH &&
    normalizedDisplayName.length <= MAX_DISPLAY_NAME_LENGTH &&
    bannedWords.length === 0
      ? normalizedDisplayName
      : fallbackName

  const avatarResult = validateAvatarMeta(userRecord.avatar)
  const profile: BackupProfile = {
    displayName: safeDisplayName,
    avatar: avatarResult.ok ? avatarResult.value : null,
  }

  const exportedAt = Date.now()
  let githubConnection: BackupGithubConnection | undefined
  if (userRecord.github && typeof userRecord.github.tokenCipher === 'string') {
    const username = typeof userRecord.github.username === 'string' ? userRecord.github.username.trim() : ''
    if (username) {
      try {
        const token = await decryptString(encryptionKey, userRecord.github.tokenCipher)
        const connectedAt = normalizeTimestamp(userRecord.github.connectedAt, exportedAt)
        const updatedAt = normalizeTimestamp(userRecord.github.updatedAt ?? userRecord.github.connectedAt, connectedAt)
        const lastValidationAt = normalizeTimestamp(
          userRecord.github.lastValidationAt ?? userRecord.github.updatedAt ?? updatedAt,
          updatedAt,
        )
        const repositoryOwner = sanitizeOptionalString(userRecord.github.repositoryOwner)
        const repositoryName = sanitizeOptionalString(userRecord.github.repositoryName)
        const repositoryBranch = sanitizeOptionalString(userRecord.github.repositoryBranch)
        const targetDirectory = sanitizeOptionalString(userRecord.github.targetDirectory)
        githubConnection = {
          username,
          token,
          connectedAt,
          updatedAt,
          lastValidationAt,
          repositoryOwner: repositoryOwner ?? null,
          repositoryName: repositoryName ?? null,
          repositoryBranch: repositoryBranch ?? null,
          targetDirectory: targetDirectory ?? null,
        }
      } catch (error) {
        console.error('Failed to decrypt GitHub token for backup export', error)
      }
    }
  }

  const payload: BackupPayload = {
    version: BACKUP_VERSION,
    exportedAt,
    email: normalizedEmail,
    passwords: await decryptPasswords(passwordRows, encryptionKey),
    sites: mapSites(siteRows),
    docs: mapDocs(docRows),
    profile,
    notes: noteEntries,
  }

  if (githubConnection) {
    payload.github = githubConnection
  }

  let encryptedPayload: LegacyEncryptedPayload
  try {
    const encrypted = await encryptString(derivedKey, JSON.stringify(payload))
    const parsed = sanitizeEncryptedPayload(JSON.parse(encrypted))
    if (!parsed) {
      throw new Error('Invalid encrypted payload')
    }
    encryptedPayload = parsed
  } catch (error) {
    console.error('Failed to encrypt backup payload', error)
    throw new Error('导出备份失败，请稍后重试。')
  }

  const envelope: BackupFileEnvelope = {
    format: BACKUP_FILE_MAGIC,
    version: BACKUP_FILE_VERSION,
    kdf: {
      algorithm: KDF_PARAMETERS.algorithm,
      version: KDF_PARAMETERS.version,
      salt: userRecord.salt,
      iterations: KDF_PARAMETERS.iterations,
      memory: KDF_PARAMETERS.memory,
      parallelism: KDF_PARAMETERS.parallelism,
    },
    payload: encryptedPayload,
  }

  return new Blob([JSON.stringify(envelope)], { type: 'application/json' })
}

function parseBackupPayload(data: unknown): BackupPayload {
  if (!isObject(data)) {
    throw new Error('备份文件格式不正确。')
  }

  const version = Number((data as { version?: unknown }).version ?? BACKUP_VERSION)
  if (!Number.isInteger(version) || version < 1 || version > BACKUP_VERSION) {
    throw new Error('不支持的备份文件版本。')
  }

  const exportedAtRaw = (data as { exportedAt?: unknown }).exportedAt
  const exportedAt = normalizeTimestamp(exportedAtRaw, Date.now())
  const email = sanitizeRequiredString((data as { email?: unknown }).email).trim().toLowerCase()

  const passwordsRaw = Array.isArray((data as { passwords?: unknown }).passwords)
    ? ((data as { passwords: unknown[] }).passwords as unknown[])
    : []
  const sitesRaw = Array.isArray((data as { sites?: unknown }).sites)
    ? ((data as { sites: unknown[] }).sites as unknown[])
    : []
  const docsRaw = Array.isArray((data as { docs?: unknown }).docs)
    ? ((data as { docs: unknown[] }).docs as unknown[])
    : []

  const passwords: PasswordBackupEntry[] = passwordsRaw.map(item => {
    if (!isObject(item)) {
      return {
        title: '',
        username: '',
        password: '',
        createdAt: exportedAt,
        updatedAt: exportedAt,
      }
    }
    const createdAt = normalizeTimestamp(item.createdAt, exportedAt)
    const updatedAt = normalizeTimestamp(item.updatedAt ?? item.createdAt, createdAt)
    const password = sanitizeRequiredString(item.password)
    return {
      title: sanitizeRequiredString(item.title),
      username: sanitizeRequiredString(item.username),
      password,
      totpCipher: sanitizeOptionalString((item as { totpCipher?: unknown }).totpCipher),
      url: sanitizeOptionalString(item.url),
      createdAt,
      updatedAt,
    }
  })

  const sites: SiteBackupEntry[] = sitesRaw.map(item => {
    if (!isObject(item)) {
      return {
        title: '',
        url: '',
        createdAt: exportedAt,
        updatedAt: exportedAt,
      }
    }
    const createdAt = normalizeTimestamp(item.createdAt, exportedAt)
    const updatedAt = normalizeTimestamp(item.updatedAt ?? item.createdAt, createdAt)
    return {
      title: sanitizeRequiredString(item.title),
      url: sanitizeRequiredString(item.url),
      description: sanitizeOptionalString(item.description),
      createdAt,
      updatedAt,
    }
  })

  const docs: DocBackupEntry[] = docsRaw.map(item => {
    if (!isObject(item)) {
      return {
        title: '',
        createdAt: exportedAt,
        updatedAt: exportedAt,
      }
    }
    const createdAt = normalizeTimestamp(item.createdAt, exportedAt)
    const updatedAt = normalizeTimestamp(item.updatedAt ?? item.createdAt, createdAt)
    const sanitized = sanitizeDocument(item.document)
    return {
      title: sanitizeRequiredString(item.title),
      description: sanitizeOptionalString(item.description),
      document: sanitized ?? (isObject(item.document) ? (item.document as DocRecord['document']) : undefined),
      createdAt,
      updatedAt,
    }
  })

  let notes: InspirationNoteBackupEntry[] | undefined
  if (Object.prototype.hasOwnProperty.call(data, 'notes')) {
    notes = []
    const notesRaw = (data as { notes?: unknown }).notes
    if (Array.isArray(notesRaw)) {
      for (const item of notesRaw) {
        const sanitized = sanitizeNoteEntry(item, exportedAt)
        if (sanitized) {
          notes.push(sanitized)
        }
      }
    }
  }

  const profileRaw = (data as { profile?: unknown }).profile
  let profile: BackupProfile | undefined
  if (isObject(profileRaw)) {
    const fallbackName = fallbackDisplayName(email)
    const displayNameInput = sanitizeOptionalString((profileRaw as { displayName?: unknown }).displayName) ?? ''
    const normalizedDisplayName = normalizeDisplayName(displayNameInput)
    const bannedWords = normalizedDisplayName ? detectSensitiveWords(normalizedDisplayName) : []
    const safeDisplayName =
      normalizedDisplayName &&
      normalizedDisplayName.length >= MIN_DISPLAY_NAME_LENGTH &&
      normalizedDisplayName.length <= MAX_DISPLAY_NAME_LENGTH &&
      bannedWords.length === 0
        ? normalizedDisplayName
        : fallbackName

    const avatarInput = (profileRaw as { avatar?: unknown }).avatar
    const avatarResult = validateAvatarMeta((avatarInput ?? null) as UserAvatarMeta | null)

    profile = {
      displayName: safeDisplayName,
      avatar: avatarResult.ok ? avatarResult.value : null,
    }
  }

  let github: BackupGithubConnection | null | undefined
  if (Object.prototype.hasOwnProperty.call(data, 'github')) {
    const githubRaw = (data as { github?: unknown }).github
    if (githubRaw === null) {
      github = null
    } else {
      github = sanitizeGithubConnection(githubRaw, exportedAt) ?? null
    }
  }

  const result: BackupPayload = {
    version: version as typeof BACKUP_VERSION,
    exportedAt,
    email,
    passwords,
    sites,
    docs,
    profile,
  }
  if (github !== undefined) {
    result.github = github
  }
  if (notes !== undefined) {
    result.notes = notes
  }
  return result
}

async function preparePasswordRecords(
  entries: PasswordBackupEntry[],
  ownerEmail: string,
  encryptionKey: Uint8Array,
): Promise<PasswordRecord[]> {
  const records: PasswordRecord[] = []
  for (const entry of entries) {
    const cipher = await encryptString(encryptionKey, entry.password)
    const createdAt = normalizeTimestamp(entry.createdAt, Date.now())
    const updatedAt = normalizeTimestamp(entry.updatedAt, createdAt)
    let totpCipher: string | undefined
    const backupTotpCipher = sanitizeOptionalString(entry.totpCipher)
    if (backupTotpCipher) {
      try {
        const secret = await decryptString(encryptionKey, backupTotpCipher)
        const normalized = normalizeTotpSecret(secret)
        if (normalized) {
          totpCipher = await encryptString(encryptionKey, normalized)
        }
      } catch (error) {
        console.error('Failed to restore TOTP secret from backup entry', error)
      }
    }
    records.push({
      ownerEmail,
      title: sanitizeRequiredString(entry.title),
      username: sanitizeRequiredString(entry.username),
      passwordCipher: cipher,
      totpCipher,
      url: sanitizeOptionalString(entry.url),
      createdAt,
      updatedAt,
    })
  }
  return records
}

function prepareSiteRecords(entries: SiteBackupEntry[], ownerEmail: string): SiteRecord[] {
  return entries.map(entry => {
    const createdAt = normalizeTimestamp(entry.createdAt, Date.now())
    const updatedAt = normalizeTimestamp(entry.updatedAt, createdAt)
    return {
      ownerEmail,
      title: sanitizeRequiredString(entry.title),
      url: sanitizeRequiredString(entry.url),
      description: sanitizeOptionalString(entry.description),
      createdAt,
      updatedAt,
    }
  })
}

function prepareDocRecords(entries: DocBackupEntry[], ownerEmail: string): DocRecord[] {
  return entries.map(entry => {
    const createdAt = normalizeTimestamp(entry.createdAt, Date.now())
    const updatedAt = normalizeTimestamp(entry.updatedAt, createdAt)
    return {
      ownerEmail,
      title: sanitizeRequiredString(entry.title),
      description: sanitizeOptionalString(entry.description),
      document: entry.document ?? undefined,
      createdAt,
      updatedAt,
    }
  })
}

async function removeExistingRecords(ownerEmail: string) {
  const [passwordRows, siteRows, docRows] = await Promise.all([
    db.passwords.where('ownerEmail').equals(ownerEmail).toArray(),
    db.sites.where('ownerEmail').equals(ownerEmail).toArray(),
    db.docs.where('ownerEmail').equals(ownerEmail).toArray(),
  ])

  await Promise.all(
    passwordRows
      .map(row => row.id)
      .filter((id): id is number => typeof id === 'number')
      .map(id => db.passwords.delete(id)),
  )

  await Promise.all(
    siteRows
      .map(row => row.id)
      .filter((id): id is number => typeof id === 'number')
      .map(id => db.sites.delete(id)),
  )

  await Promise.all(
    docRows
      .map(row => row.id)
      .filter((id): id is number => typeof id === 'number')
      .map(id => db.docs.delete(id)),
  )
}

async function persistRecords(
  ownerEmail: string,
  passwords: PasswordRecord[],
  sites: SiteRecord[],
  docs: DocRecord[],
): Promise<{ passwords: number; sites: number; docs: number }> {
  await Promise.all(passwords.map(record => db.passwords.add(record)))
  await Promise.all(sites.map(record => db.sites.add(record)))
  await Promise.all(docs.map(record => db.docs.add(record)))
  return { passwords: passwords.length, sites: sites.length, docs: docs.length }
}

export async function importUserData(
  payload: Blob | File | string,
  encryptionKey: Uint8Array | null | undefined,
  masterPassword: string | null | undefined,
): Promise<ImportResult> {
  if (!encryptionKey || encryptionKey.length === 0) {
    throw new Error('缺少有效的加密密钥，无法导入备份。')
  }

  let raw: string
  if (typeof payload === 'string') {
    raw = payload
  } else if (payload instanceof Blob) {
    raw = await payload.text()
  } else {
    throw new Error('无法解析备份文件内容。')
  }

  let parsedRaw: unknown
  try {
    parsedRaw = JSON.parse(raw)
  } catch (error) {
    console.error('Failed to parse backup file content', error)
    throw new Error('备份文件格式不正确。')
  }

  const envelope = parseBackupEnvelope(parsedRaw)

  let decrypted: string
  if (envelope) {
    if (envelope.version > BACKUP_FILE_VERSION) {
      throw new Error('备份文件版本过新，请更新应用后再试。')
    }
    const passwordInput = typeof masterPassword === 'string' ? masterPassword : ''
    if (!passwordInput) {
      throw new Error('导入备份前请输入主密码。')
    }

    try {
      ensureSupportedKdf(envelope.kdf)
    } catch (error) {
      if (error instanceof Error) {
        throw error
      }
      throw new Error('该备份文件使用了不受支持的密钥派生参数，无法导入。')
    }

    let saltBytes: Uint8Array
    try {
      saltBytes = fromBase64(envelope.kdf.salt)
    } catch (error) {
      console.error('Failed to decode salt from backup payload', error)
      throw new Error('备份文件的密钥信息无效，无法导入。')
    }

    let derivedKey: Uint8Array
    try {
      derivedKey = await deriveKey(passwordInput, saltBytes)
    } catch (error) {
      console.error('Failed to derive key for backup import', error)
      throw new Error('计算备份密钥失败，请稍后重试。')
    }

    try {
      decrypted = await decryptString(derivedKey, JSON.stringify(envelope.payload))
    } catch (error) {
      console.error('Failed to decrypt password-based backup payload', error)
      throw new Error('主密码不正确，无法解密备份。')
    }
  } else {
    try {
      decrypted = await decryptString(encryptionKey, raw)
    } catch (error) {
      console.error('Failed to decrypt backup payload', error)
      throw new Error('解密备份失败，请确认选择了正确的文件和账号。')
    }
  }

  let parsed: BackupPayload
  try {
    parsed = parseBackupPayload(JSON.parse(decrypted))
  } catch (error) {
    if (error instanceof Error) {
      throw error
    }
    throw new Error('备份文件格式不正确。')
  }

  const currentEmail = sanitizeOptionalString(useAuthStore.getState().email)?.toLowerCase()
  if (!currentEmail) {
    throw new Error('请先登录后再导入备份。')
  }

  const ownerEmail = parsed.email || currentEmail
  if (ownerEmail !== currentEmail) {
    throw new Error('备份文件所属账号与当前登录账号不一致，请确认后重试。')
  }

  const [passwordRecords, siteRecords, docRecords] = await Promise.all([
    preparePasswordRecords(parsed.passwords, ownerEmail, encryptionKey),
    Promise.resolve(prepareSiteRecords(parsed.sites, ownerEmail)),
    Promise.resolve(prepareDocRecords(parsed.docs, ownerEmail)),
  ])

  const shouldUpdateUserProfile = Boolean(parsed.profile) || parsed.github !== undefined
  if (shouldUpdateUserProfile) {
    try {
      const existingUser = await db.users.get(ownerEmail)
      if (existingUser) {
        const nextRecord: UserRecord = {
          ...existingUser,
          updatedAt: Date.now(),
        }

        if (parsed.profile) {
          const nextDisplayName = fallbackDisplayName(ownerEmail, parsed.profile.displayName)
          nextRecord.displayName = nextDisplayName
          nextRecord.avatar = parsed.profile.avatar
        }

        if (parsed.github !== undefined) {
          if (parsed.github) {
            try {
              const encryptedToken = await encryptString(encryptionKey, parsed.github.token)
              const connectedAt = normalizeTimestamp(parsed.github.connectedAt, nextRecord.updatedAt)
              const updatedAt = normalizeTimestamp(parsed.github.updatedAt ?? parsed.github.connectedAt, connectedAt)
              const lastValidationSource =
                parsed.github.lastValidationAt === null
                  ? updatedAt
                  : normalizeTimestamp(parsed.github.lastValidationAt, updatedAt)
              const repositoryOwner = sanitizeOptionalString(parsed.github.repositoryOwner) ?? null
              const repositoryName = sanitizeOptionalString(parsed.github.repositoryName) ?? null
              const repositoryBranch = sanitizeOptionalString(parsed.github.repositoryBranch) ?? null
              const targetDirectory = sanitizeOptionalString(parsed.github.targetDirectory) ?? null
              const githubRecord: UserGithubConnection = {
                username: parsed.github.username,
                tokenCipher: encryptedToken,
                connectedAt,
                updatedAt,
                lastValidationAt: lastValidationSource,
                repositoryOwner,
                repositoryName,
                repositoryBranch,
                targetDirectory,
              }
              nextRecord.github = githubRecord
            } catch (error) {
              console.error('Failed to restore GitHub metadata from backup', error)
              nextRecord.github = existingUser.github ?? null
            }
          } else {
            nextRecord.github = null
          }
        }

        await db.users.put(nextRecord)
        try {
          await useAuthStore.getState().loadProfile()
        } catch (error) {
          console.error('Failed to refresh profile after backup import', error)
        }
      }
    } catch (error) {
      console.error('Failed to update user profile during backup import', error)
    }
  }

  await removeExistingRecords(ownerEmail)
  const { passwords: passwordCount, sites: siteCount, docs: docCount } = await persistRecords(
    ownerEmail,
    passwordRecords,
    siteRecords,
    docRecords,
  )
  let notesImported = 0
  if (parsed.notes !== undefined) {
    notesImported = await restoreNotesFromBackup(parsed.notes)
  }
  return {
    email: ownerEmail,
    passwords: passwordCount,
    sites: siteCount,
    docs: docCount,
    notes: notesImported,
  }
}<|MERGE_RESOLUTION|>--- conflicted
+++ resolved
@@ -512,12 +512,8 @@
 export async function exportUserData(
   email: string | null | undefined,
   encryptionKey: Uint8Array | null | undefined,
-<<<<<<< HEAD
   masterPassword: string | null | undefined,
   options: { useSessionKey?: boolean } = {},
-=======
-  options: ExportUserDataOptions = {},
->>>>>>> 1a9eef55
 ) {
   const normalizedEmail = typeof email === 'string' ? email.trim().toLowerCase() : ''
   if (!normalizedEmail) {
@@ -527,16 +523,11 @@
     throw new Error('缺少有效的加密密钥，无法导出数据。')
   }
 
-<<<<<<< HEAD
   const useSessionKey = options.useSessionKey === true
   const passwordInput = typeof masterPassword === 'string' ? masterPassword : ''
   if (!useSessionKey && !passwordInput) {
     throw new Error('导出备份前请输入主密码。')
   }
-=======
-  const { masterPassword, allowSessionKey = false } = options
-  const passwordInput = typeof masterPassword === 'string' ? masterPassword : ''
->>>>>>> 1a9eef55
 
   const userRecord = await db.users.get(normalizedEmail)
   if (!userRecord) {
@@ -546,7 +537,6 @@
     throw new Error('当前账号缺少密钥参数，无法导出备份。')
   }
 
-<<<<<<< HEAD
   let derivedKey: Uint8Array
   if (useSessionKey) {
     derivedKey = encryptionKey
@@ -559,31 +549,6 @@
       throw new Error('计算备份密钥失败，请稍后重试。')
     }
 
-=======
-  let derivedKey: Uint8Array | null = null
-
-  if (allowSessionKey) {
-    const sessionKeyHash = toBase64(encryptionKey)
-    if (sessionKeyHash !== userRecord.keyHash) {
-      throw new Error('当前会话密钥无效，请重新登录后再试。')
-    }
-    derivedKey = encryptionKey
-  }
-
-  if (!derivedKey) {
-    if (!passwordInput) {
-      throw new Error('导出备份前请输入主密码。')
-    }
-
-    try {
-      const saltBytes = fromBase64(userRecord.salt)
-      derivedKey = await deriveKey(passwordInput, saltBytes)
-    } catch (error) {
-      console.error('Failed to derive key for backup export', error)
-      throw new Error('计算备份密钥失败，请稍后重试。')
-    }
-
->>>>>>> 1a9eef55
     if (toBase64(derivedKey) !== userRecord.keyHash) {
       throw new Error('主密码错误，请确认后再试。')
     }
