import React from 'react'
import ReactDOM from 'react-dom/client'
import './styles/tokens.css'
import './index.css'
import App from './App'
import FabTools from './components/FabTools'
import { ToastProvider } from './components/ToastProvider'
import IdleLock from './features/lock/IdleLock'
import { LockProvider } from './features/lock/LockProvider'
import { LockScreen } from './features/lock/LockScreen'
import { initializeTheme } from './stores/theme'

initializeTheme()
<<<<<<< HEAD
=======

initializeTheme()
>>>>>>> 1ec5e300

const rootElement = document.getElementById('root')
if (!rootElement) {
  throw new Error('Failed to find the root element')
}

ReactDOM.createRoot(rootElement).render(
  <React.StrictMode>
    <LockProvider>
      <ToastProvider>
        <React.Suspense fallback={<div>加载中...</div>}>
          <App />
        </React.Suspense>
        <FabTools />
        <LockScreen />
        <IdleLock />
      </ToastProvider>
    </LockProvider>
  </React.StrictMode>,
)<|MERGE_RESOLUTION|>--- conflicted
+++ resolved
@@ -11,11 +11,6 @@
 import { initializeTheme } from './stores/theme'
 
 initializeTheme()
-<<<<<<< HEAD
-=======
-
-initializeTheme()
->>>>>>> 1ec5e300
 
 const rootElement = document.getElementById('root')
 if (!rootElement) {
