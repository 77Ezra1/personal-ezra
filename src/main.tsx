--- conflicted
+++ resolved
@@ -4,14 +4,7 @@
 import './index.css'
 import App from './App'
 import FabTools from './components/FabTools'
-<<<<<<< HEAD
 import { ToastProvider } from './components/ToastProvider'
-=======
-import { AppErrorBoundary } from './providers/AppErrorBoundary'
-import { CommandPaletteProvider } from './providers/CommandPaletteProvider'
-import { ThemeProvider, initializeTheme } from './providers/ThemeProvider'
-import { ToastProvider } from './providers/ToastProvider'
->>>>>>> 02427c7a
 import IdleLock from './features/lock/IdleLock'
 import { LockProvider } from './features/lock/LockProvider'
 import { LockScreen } from './features/lock/LockScreen'
@@ -25,7 +18,6 @@
 
 ReactDOM.createRoot(rootElement).render(
   <React.StrictMode>
-<<<<<<< HEAD
     <LockProvider>
       <ToastProvider>
         <React.Suspense fallback={<div>加载中...</div>}>
@@ -36,23 +28,5 @@
         <IdleLock />
       </ToastProvider>
     </LockProvider>
-=======
-    <AppErrorBoundary>
-      <ThemeProvider>
-        <ToastProvider>
-          <CommandPaletteProvider>
-            <LockProvider>
-              <React.Suspense fallback={<div>加载中...</div>}>
-                <App />
-              </React.Suspense>
-              <FabTools />
-              <LockScreen />
-              <IdleLock />
-            </LockProvider>
-          </CommandPaletteProvider>
-        </ToastProvider>
-      </ThemeProvider>
-    </AppErrorBoundary>
->>>>>>> 02427c7a
   </React.StrictMode>,
 )