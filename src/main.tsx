--- conflicted
+++ resolved
@@ -36,7 +36,6 @@
       })
   }, [])
 
-<<<<<<< HEAD
   React.useEffect(() => {
     const applyTheme = (theme: Theme) => {
       document.documentElement.classList.toggle('dark', theme === 'dark')
@@ -53,9 +52,6 @@
   }, [])
 
   if (!ready) return <div style={{ padding: 16 }}>Loading…</div>
-=======
-  if (!ready) return <LoadingMessage />
->>>>>>> eb734053
   return (
     <React.StrictMode>
       <React.Suspense fallback={<LoadingMessage />}>
