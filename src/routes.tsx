import { lazy } from 'react'
import { createBrowserRouter } from 'react-router-dom'
<<<<<<< HEAD
import Dashboard from './pages/Dashboard'
import Sites from './pages/Sites'
import Passwords from './pages/Passwords'
import Docs from './pages/Docs'
import Settings from './pages/Settings'
import Notes from './pages/Notes'
=======
>>>>>>> bd26f74c
import App from './App'

const Dashboard = lazy(() => import('./pages/Dashboard'))
const Sites = lazy(() => import('./pages/Sites'))
const Passwords = lazy(() => import('./pages/Passwords'))
const Docs = lazy(() => import('./pages/Docs'))
const Settings = lazy(() => import('./pages/Settings'))

export const router = createBrowserRouter([
  {
    path: '/',
    element: <App />,
    children: [
      { index: true, element: <Dashboard /> },
      { path: 'sites', element: <Sites /> },
      { path: 'passwords', element: <Passwords /> },
      { path: 'docs', element: <Docs /> },
      { path: 'notes', element: <Notes /> },
      { path: 'settings', element: <Settings /> }
    ]
  }
])
<|MERGE_RESOLUTION|>--- conflicted
+++ resolved
@@ -1,14 +1,11 @@
 import { lazy } from 'react'
 import { createBrowserRouter } from 'react-router-dom'
-<<<<<<< HEAD
 import Dashboard from './pages/Dashboard'
 import Sites from './pages/Sites'
 import Passwords from './pages/Passwords'
 import Docs from './pages/Docs'
 import Settings from './pages/Settings'
 import Notes from './pages/Notes'
-=======
->>>>>>> bd26f74c
 import App from './App'
 
 const Dashboard = lazy(() => import('./pages/Dashboard'))
