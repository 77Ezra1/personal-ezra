import { create } from 'zustand'
<<<<<<< HEAD
import { db } from '../lib/db'

async function hashString(s: string) {
  const buf = await crypto.subtle.digest('SHA-256', new TextEncoder().encode(s))
  return btoa(String.fromCharCode(...new Uint8Array(buf)))
}
=======
import { persist, createJSONStorage } from 'zustand/middleware'
>>>>>>> 196dbfc7

interface AuthState {
  unlocked: boolean
  master?: string
  masterHash?: string
  load: () => Promise<void>
  setMaster: (pw: string) => Promise<void>
  unlock: (pw: string) => Promise<boolean>
  lock: () => void
  setMaster: (mpw: string) => void
}

<<<<<<< HEAD
export const useAuth = create<AuthState>((set, get) => ({
  unlocked: false,
  master: undefined,
  masterHash: undefined,
  async load() {
    const rec = await db.settings.get('masterHash')
    set({ masterHash: rec?.value })
  },
  async setMaster(pw: string) {
    const hash = await hashString(pw)
    await db.settings.put({ key: 'masterHash', value: hash })
    set({ masterHash: hash, unlocked: false, master: undefined })
  },
  async unlock(pw: string) {
    const { masterHash } = get()
    if (!masterHash) { set({ unlocked: true, master: pw }); return true }
    const hash = await hashString(pw)
    if (hash === masterHash) { set({ unlocked: true, master: pw }); return true }
    return false
  },
  lock() { set({ unlocked: false, master: undefined }) }
}))
=======
const storage = {
  getItem: (name: string) => {
    if (typeof localStorage === 'undefined') return null
    return localStorage.getItem(name)
  },
  setItem: (name: string, value: string) => {
    if (typeof localStorage === 'undefined') return
    localStorage.setItem(name, value)
  },
  removeItem: (name: string) => {
    if (typeof localStorage === 'undefined') return
    localStorage.removeItem(name)
  }
}

export const useAuth = create<AuthState>()(
  persist(
    (set) => ({
      unlocked: false,
      master: undefined,
      unlock: (mpw) => set({ unlocked: true, master: mpw }),
      lock: () => set({ unlocked: false }),
      setMaster: (mpw) => set({ master: mpw })
    }),
    {
      name: 'auth',
      storage: createJSONStorage(() => storage),
      partialize: (state) => ({ master: state.master })
    }
  )
)
>>>>>>> 196dbfc7
<|MERGE_RESOLUTION|>--- conflicted
+++ resolved
@@ -1,14 +1,4 @@
 import { create } from 'zustand'
-<<<<<<< HEAD
-import { db } from '../lib/db'
-
-async function hashString(s: string) {
-  const buf = await crypto.subtle.digest('SHA-256', new TextEncoder().encode(s))
-  return btoa(String.fromCharCode(...new Uint8Array(buf)))
-}
-=======
-import { persist, createJSONStorage } from 'zustand/middleware'
->>>>>>> 196dbfc7
 
 interface AuthState {
   unlocked: boolean
@@ -19,61 +9,4 @@
   unlock: (pw: string) => Promise<boolean>
   lock: () => void
   setMaster: (mpw: string) => void
-}
-
-<<<<<<< HEAD
-export const useAuth = create<AuthState>((set, get) => ({
-  unlocked: false,
-  master: undefined,
-  masterHash: undefined,
-  async load() {
-    const rec = await db.settings.get('masterHash')
-    set({ masterHash: rec?.value })
-  },
-  async setMaster(pw: string) {
-    const hash = await hashString(pw)
-    await db.settings.put({ key: 'masterHash', value: hash })
-    set({ masterHash: hash, unlocked: false, master: undefined })
-  },
-  async unlock(pw: string) {
-    const { masterHash } = get()
-    if (!masterHash) { set({ unlocked: true, master: pw }); return true }
-    const hash = await hashString(pw)
-    if (hash === masterHash) { set({ unlocked: true, master: pw }); return true }
-    return false
-  },
-  lock() { set({ unlocked: false, master: undefined }) }
-}))
-=======
-const storage = {
-  getItem: (name: string) => {
-    if (typeof localStorage === 'undefined') return null
-    return localStorage.getItem(name)
-  },
-  setItem: (name: string, value: string) => {
-    if (typeof localStorage === 'undefined') return
-    localStorage.setItem(name, value)
-  },
-  removeItem: (name: string) => {
-    if (typeof localStorage === 'undefined') return
-    localStorage.removeItem(name)
-  }
-}
-
-export const useAuth = create<AuthState>()(
-  persist(
-    (set) => ({
-      unlocked: false,
-      master: undefined,
-      unlock: (mpw) => set({ unlocked: true, master: mpw }),
-      lock: () => set({ unlocked: false }),
-      setMaster: (mpw) => set({ master: mpw })
-    }),
-    {
-      name: 'auth',
-      storage: createJSONStorage(() => storage),
-      partialize: (state) => ({ master: state.master })
-    }
-  )
-)
->>>>>>> 196dbfc7
+}