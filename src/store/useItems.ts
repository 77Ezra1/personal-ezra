--- conflicted
+++ resolved
@@ -39,46 +39,28 @@
     : ''
   if (type === 'site') {
     const title = typeof lc['title'] === 'string' ? lc['title'] : typeof lc['name'] === 'string' ? lc['name'] : ''
-    const url = typeof lc['url'] === 'string'
-      ? lc['url']
-      : typeof lc['link'] === 'string'
-      ? lc['link']
-      : typeof lc['href'] === 'string'
-      ? lc['href']
-      : ''
-    const description = typeof lc['description'] === 'string'
-      ? lc['description']
-      : typeof lc['desc'] === 'string'
-      ? lc['desc']
-      : ''
-    return { title, url, description, tags }
-<<<<<<< HEAD
+    const path = typeof lc['path'] === 'string' ? lc['path'] : ''
+    const source = typeof lc['source'] === 'string' ? lc['source'] : typeof lc['origin'] === 'string' ? lc['origin'] : ''
+    return { title, path, source, tags }
+    } else {
+      const title = typeof lc['title'] === 'string'
+        ? lc['title']
+        : typeof lc['name'] === 'string'
+        ? lc['name']
+        : ''
+      const path = typeof lc['path'] === 'string'
+        ? lc['path']
+        : typeof lc['url'] === 'string'
+        ? lc['url']
+        : typeof lc['link'] === 'string'
+        ? lc['link']
+        : typeof lc['href'] === 'string'
+        ? lc['href']
+        : ''
+      const source = typeof lc['source'] === 'string' ? lc['source'] : ''
+      return { title, path, source, tags }
+    }
   }
-  const title = typeof lc['title'] === 'string' ? lc['title'] : typeof lc['name'] === 'string' ? lc['name'] : ''
-  const path = typeof lc['path'] === 'string' ? lc['path'] : ''
-  const source = typeof lc['source'] === 'string' ? lc['source'] : typeof lc['origin'] === 'string' ? lc['origin'] : ''
-  return { title, path, source, tags }
-=======
-  } else {
-    const title = typeof lc['title'] === 'string'
-      ? lc['title']
-      : typeof lc['name'] === 'string'
-      ? lc['name']
-      : ''
-    const path = typeof lc['path'] === 'string'
-      ? lc['path']
-      : typeof lc['url'] === 'string'
-      ? lc['url']
-      : typeof lc['link'] === 'string'
-      ? lc['link']
-      : typeof lc['href'] === 'string'
-      ? lc['href']
-      : ''
-    const source = typeof lc['source'] === 'string' ? lc['source'] : ''
-    return { title, path, source, tags }
-  }
->>>>>>> 36316930
-}
 
 type Filters = { type?: 'site'|'password'|'doc'; tags?: string[] }
 
