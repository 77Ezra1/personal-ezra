--- conflicted
+++ resolved
@@ -40,7 +40,6 @@
   if (type === 'site') {
     const title =
       typeof lc['title'] === 'string'
-<<<<<<< HEAD
         ? lc['title']
         : typeof lc['name'] === 'string'
         ? lc['name']
@@ -63,37 +62,10 @@
   } else {
     const title =
       typeof lc['title'] === 'string'
-=======
->>>>>>> 3e606076
         ? lc['title']
         : typeof lc['name'] === 'string'
         ? lc['name']
         : ''
-<<<<<<< HEAD
-=======
-    const url =
-      typeof lc['url'] === 'string'
-        ? lc['url']
-        : typeof lc['link'] === 'string'
-        ? lc['link']
-        : typeof lc['href'] === 'string'
-        ? lc['href']
-        : ''
-    const description =
-      typeof lc['description'] === 'string'
-        ? lc['description']
-        : typeof lc['desc'] === 'string'
-        ? lc['desc']
-        : ''
-    return { title, url, description, tags }
-  } else if (type === 'doc') {
-    const title =
-      typeof lc['title'] === 'string'
-        ? lc['title']
-        : typeof lc['name'] === 'string'
-        ? lc['name']
-        : ''
->>>>>>> 3e606076
     const path =
       typeof lc['path'] === 'string'
         ? lc['path']
@@ -111,37 +83,6 @@
         ? lc['origin']
         : ''
     return { title, path, source, tags }
-<<<<<<< HEAD
-=======
-  } else {
-    const title =
-      typeof lc['title'] === 'string'
-        ? lc['title']
-        : typeof lc['name'] === 'string'
-        ? lc['name']
-        : ''
-    const username =
-      typeof lc['username'] === 'string'
-        ? lc['username']
-        : typeof lc['user'] === 'string'
-        ? lc['user']
-        : ''
-    const passwordCipher =
-      typeof lc['passwordcipher'] === 'string'
-        ? lc['passwordcipher']
-        : typeof lc['password'] === 'string'
-        ? lc['password']
-        : ''
-    const url =
-      typeof lc['url'] === 'string'
-        ? lc['url']
-        : typeof lc['link'] === 'string'
-        ? lc['link']
-        : typeof lc['href'] === 'string'
-        ? lc['href']
-        : ''
-    return { title, username, passwordCipher, url, tags }
->>>>>>> 3e606076
   }
 }
 
