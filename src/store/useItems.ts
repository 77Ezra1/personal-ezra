import { create } from 'zustand'
import { db } from '../lib/db'
import type { AnyItem, SiteItem, PasswordItem, DocItem, Tag, TagColor, ItemType }
  from '../types'
import { TAG_COLORS } from '../types'
import { nanoid } from 'nanoid'

function parseCsv(text: string): string[][] {
  const lines = text.trim().split(/\r?\n/).filter(Boolean)
  return lines.map(line => {
    const res: string[] = []
    let cur = ''
    let inQuotes = false
    for (let i = 0; i < line.length; i++) {
      const c = line[i]
      if (c === '"') {
        if (inQuotes && line[i + 1] === '"') { cur += '"'; i++ } else { inQuotes = !inQuotes }
      } else if (c === ',' && !inQuotes) {
        res.push(cur)
        cur = ''
      } else {
        cur += c
      }
    }
    res.push(cur)
    return res.map(v => v.trim())
  })
}

function mapFields(row: Record<string, unknown>, type: 'site' | 'doc') {
  const entries = Object.entries(row).map(([k, v]) => [k.toLowerCase(), v] as [string, unknown])
  const lc: Record<string, unknown> = Object.fromEntries(entries)
  const tags = Array.isArray(lc['tags'])
    ? lc['tags'].join(',')
    : typeof lc['tags'] === 'string'
    ? lc['tags']
    : typeof lc['tag'] === 'string'
    ? lc['tag']
    : ''
  if (type === 'site') {
    const title = typeof lc['title'] === 'string' ? lc['title'] : typeof lc['name'] === 'string' ? lc['name'] : ''
    const url = typeof lc['url'] === 'string'
      ? lc['url']
      : typeof lc['link'] === 'string'
      ? lc['link']
      : typeof lc['href'] === 'string'
      ? lc['href']
      : ''
    const description = typeof lc['description'] === 'string'
      ? lc['description']
      : typeof lc['desc'] === 'string'
      ? lc['desc']
      : ''
    return { title, url, description, tags }
  }
  const title = typeof lc['title'] === 'string' ? lc['title'] : typeof lc['name'] === 'string' ? lc['name'] : ''
  const path = typeof lc['path'] === 'string'
    ? lc['path']
    : typeof lc['url'] === 'string'
    ? lc['url']
    : typeof lc['link'] === 'string'
    ? lc['link']
    : ''
  const source = (typeof lc['source'] === 'string' ? lc['source'] : 'local') as DocItem['source']
  return { title, path, source, tags }
}

async function importItems<T extends AnyItem>(
  file: File,
  type: T['type'],
  map: (data: any) => Record<string, any>,
  get: () => ItemState,
  dryRun = false
): Promise<{ items: T[]; errors: string[] }> {
  const text = await file.text()
  const { items } = get()
  const base = items.filter(i => i.type === type).length
  const res: T[] = []
  const errors: string[] = []
  try {
    if (/^\s*[\[{]/.test(text)) {
      const data = JSON.parse(text)
      if (Array.isArray(data)) {
        data.forEach((d: any, idx) => {
          const m = map(d)
          const now = Date.now()
          res.push({ id: nanoid(), type, ...m, tags: (m.tags ? m.tags.split(/[;,]/).map((t: string) => t.trim()).filter(Boolean) : []), createdAt: now, updatedAt: now, order: base + idx + 1 } as T)
        })
      }
    } else {
      const rows = parseCsv(text)
      if (rows.length > 1) {
        const header = rows[0].map(h => h.toLowerCase())
        for (let i = 1; i < rows.length; i++) {
          const row: Record<string,string> = {}
          header.forEach((h, idx) => { row[h] = rows[i][idx] })
          const m = map(row)
          const now = Date.now()
          res.push({ id: nanoid(), type, ...m, tags: (m.tags ? m.tags.split(/[;,]/).map((t: string) => t.trim()).filter(Boolean) : []), createdAt: now, updatedAt: now, order: base + i } as T)
        }
      }
    }
  } catch (e: any) {
    errors.push(e.message)
  }
  if (!dryRun && res.length) {
    await db.items.bulkPut(res as AnyItem[])
    await get().load()
  }
  return { items: res, errors }
}

type Filters = { type?: 'site'|'password'|'doc'; tags?: string[] }

interface ItemState {
  items: AnyItem[]
  tags: Tag[]
  filters: Filters
  selection: Set<string>
  nextOrder: Record<ItemType, number>

  load: () => Promise<void>
  addSite: (p: Omit<SiteItem,'id'|'createdAt'|'updatedAt'|'type'>) => Promise<string>
  addPassword: (p: Omit<PasswordItem,'id'|'createdAt'|'updatedAt'|'type'>) => Promise<string>
  addDoc: (p: Omit<DocItem,'id'|'createdAt'|'updatedAt'|'type'>) => Promise<string>
  update: (id: string, patch: Partial<AnyItem>) => Promise<void>
  updateMany: (ids: string[], patch: Partial<AnyItem>) => Promise<void>
  duplicate: (id: string) => Promise<string | undefined>
  remove: (id: string) => Promise<void>
  removeMany: (ids: string[]) => Promise<void>

  addTag: (p: { name: string; parentId?: string }) => Promise<string>
  removeTag: (id: string) => Promise<void>
  setFilters: (f: Partial<Filters>) => void
  clearSelection: () => void
  toggleSelect: (id: string, rangeWith?: string | null) => void

  exportSites: () => Promise<Blob>
  importSites: (file: File, dryRun?: boolean) => Promise<{ items: SiteItem[]; errors: string[] }>
  exportDocs: () => Promise<Blob>
  importDocs: (file: File, dryRun?: boolean) => Promise<{ items: DocItem[]; errors: string[] }>
}

export const useItems = create<ItemState>((set, get) => ({
  items: [],
  tags: [],
  filters: {},
  selection: new Set<string>(),
  nextOrder: { site: 1, password: 1, doc: 1 },

  async load() {
    const [items, tags] = await Promise.all([
      db.items.orderBy('updatedAt').reverse().toArray(),
      db.tags.toArray()
    ])
    const nextOrder: Record<ItemType, number> = { site: 1, password: 1, doc: 1 }
    items.forEach(it => {
      const ord = it.order ?? 0
      if (ord >= nextOrder[it.type]) {
        nextOrder[it.type] = ord + 1
      }
    })
    set({ items, tags, nextOrder })
  },

  async addSite(p) {
    const id = nanoid()
    const now = Date.now()
    const order = get().nextOrder.site
    const item: SiteItem = { id, type: 'site', createdAt: now, updatedAt: now, order, ...p, tags: p.tags ?? [] }
    await db.items.put(item)
    set(s => ({ nextOrder: { ...s.nextOrder, site: order + 1 } }))
    await get().load()
    return id
  },
  async addPassword(p) {
    const id = nanoid()
    const now = Date.now()
    const order = get().nextOrder.password
    const item: PasswordItem = { id, type: 'password', createdAt: now, updatedAt: now, order, ...p, tags: p.tags ?? [] }
    await db.items.put(item)
    set(s => ({ nextOrder: { ...s.nextOrder, password: order + 1 } }))
    await get().load()
    return id
  },
  async addDoc(p) {
    const id = nanoid()
    const now = Date.now()
    const order = get().nextOrder.doc
    const item: DocItem = { id, type: 'doc', createdAt: now, updatedAt: now, order, ...p, tags: p.tags ?? [] }
    await db.items.put(item)
    set(s => ({ nextOrder: { ...s.nextOrder, doc: order + 1 } }))
    await get().load()
    return id
  },
  async update(id, patch) {
    const item = await db.items.get(id)
    if (!item) return
    const updated = { ...item, ...patch, updatedAt: Date.now() } as AnyItem
    await db.items.put(updated); await get().load()
  },
  async updateMany(ids, patch) {
    const { items } = get()
    const updates = ids.map(id => {
      const item = items.find(i=>i.id===id)
      if (!item) return null
      return { ...item, ...patch, updatedAt: Date.now() } as AnyItem
    }).filter(Boolean) as AnyItem[]
    await db.items.bulkPut(updates)
    await get().load()
  },
  async duplicate(id) {
    const it = await db.items.get(id)
    if (!it) return
    const copy = { ...it, id: nanoid(), title: it.title + ' 副本', createdAt: Date.now(), updatedAt: Date.now() }
    await db.items.put(copy as AnyItem)
    await get().load()
    return copy.id
  },
  async remove(id) {
    await db.items.delete(id); await get().load()
  },
  async removeMany(ids) {
    await db.items.bulkDelete(ids); await get().load()
  },

  async addTag(p) {
    const id = nanoid()
    const { tags } = get()
    const color = TAG_COLORS[tags.length % TAG_COLORS.length] as TagColor
    await db.tags.put({ id, ...p, color })
    await get().load()
    return id
  },

  async removeTag(id) {
    await db.tags.delete(id)
    const { items } = get()
    const updates = items.map(it => (
      it.tags.includes(id) ? { ...it, tags: it.tags.filter(t => t !== id) } : it
    )) as AnyItem[]
    await db.items.bulkPut(updates)
    await get().load()
  },

  setFilters(f) { set((s) => ({ filters: { ...s.filters, ...f } })) },
  clearSelection() { set({ selection: new Set() }) },
  toggleSelect(id, rangeWith = null) {
    set(s => {
      const sel = new Set(s.selection)
      if (rangeWith && sel.size) {
        const items = s.items.filter(i => i.type === (s.filters.type ?? i.type))
        const a = items.findIndex(i => i.id === rangeWith)
        const b = items.findIndex(i => i.id === id)
        const [start, end] = a<b ? [a,b] : [b,a]
        for (let i=start;i<=end;i++) sel.add(items[i].id)
      } else {
        if (sel.has(id)) sel.delete(id); else sel.add(id)
      }
      return { selection: sel }
    })
  },

  async exportSites() {
    const items = await db.items.where('type').equals('site').toArray()
    return new Blob([JSON.stringify(items, null, 2)], { type: 'application/json' })
  },

  async importSites(file, dryRun = false) {
<<<<<<< HEAD
    return importItems(file, 'site', d => mapFields(d, 'site'), get, dryRun)
=======
    const text = await file.text()
    const { nextOrder } = get()
    const sites: SiteItem[] = []
    const errors: string[] = []
    try {
      if (/^\s*[\[{]/.test(text)) {
        const data = JSON.parse(text)
        if (Array.isArray(data)) {
          let order = nextOrder.site
          data.forEach((d: any) => {
            const m = mapFields(d, 'site')
            const now = Date.now()
            sites.push({ id: nanoid(), type: 'site', title: m.title || '', url: m.url || '', description: m.description || '', tags: (m.tags ? m.tags.split(/[;,]/).map(t=>t.trim()).filter(Boolean) : []), createdAt: now, updatedAt: now, order: order++ })
          })
        }
      } else {
        const rows = parseCsv(text)
        if (rows.length > 1) {
          const header = rows[0].map(h => h.toLowerCase())
          let order = nextOrder.site
          for (let i = 1; i < rows.length; i++) {
            const row: Record<string,string> = {}
            header.forEach((h, idx) => { row[h] = rows[i][idx] })
            const m = mapFields(row, 'site')
            const now = Date.now()
            sites.push({ id: nanoid(), type: 'site', title: m.title || '', url: m.url || '', description: m.description || '', tags: (m.tags ? m.tags.split(/[;,]/).map(t=>t.trim()).filter(Boolean) : []), createdAt: now, updatedAt: now, order: order++ })
          }
        }
      }
    } catch (e: any) {
      errors.push(e.message)
    }
    if (!dryRun && sites.length) {
      await db.items.bulkPut(sites)
      await get().load()
    }
    return { items: sites, errors }
>>>>>>> dad92c37
  },

  async exportDocs() {
    const items = await db.items.where('type').equals('doc').toArray()
    return new Blob([JSON.stringify(items, null, 2)], { type: 'application/json' })
  },

  async importDocs(file, dryRun = false) {
<<<<<<< HEAD
    return importItems(file, 'doc', d => ({ ...mapFields(d, 'doc'), description: '' }), get, dryRun)
=======
    const text = await file.text()
    const { nextOrder } = get()
    const docs: DocItem[] = []
    const errors: string[] = []
    try {
      if (/^\s*[\[{]/.test(text)) {
        const data = JSON.parse(text)
        if (Array.isArray(data)) {
          let order = nextOrder.doc
          data.forEach((d: any) => {
            const m = mapFields(d, 'doc')
            const now = Date.now()
            docs.push({ id: nanoid(), type: 'doc', title: m.title || '', path: m.path || '', source: (m.source as any) || 'local', description: '', tags: (m.tags ? m.tags.split(/[;,]/).map(t=>t.trim()).filter(Boolean) : []), createdAt: now, updatedAt: now, order: order++ })
          })
        }
      } else {
        const rows = parseCsv(text)
        if (rows.length > 1) {
          const header = rows[0].map(h => h.toLowerCase())
          let order = nextOrder.doc
          for (let i = 1; i < rows.length; i++) {
            const row: Record<string,string> = {}
            header.forEach((h, idx) => { row[h] = rows[i][idx] })
            const m = mapFields(row, 'doc')
            const now = Date.now()
            docs.push({ id: nanoid(), type: 'doc', title: m.title || '', path: m.path || '', source: (m.source as any) || 'local', description: '', tags: (m.tags ? m.tags.split(/[;,]/).map(t=>t.trim()).filter(Boolean) : []), createdAt: now, updatedAt: now, order: order++ })
          }
        }
      }
    } catch (e: any) {
      errors.push(e.message)
    }
    if (!dryRun && docs.length) {
      await db.items.bulkPut(docs)
      await get().load()
    }
    return { items: docs, errors }
>>>>>>> dad92c37
  }
}))<|MERGE_RESOLUTION|>--- conflicted
+++ resolved
@@ -267,47 +267,6 @@
   },
 
   async importSites(file, dryRun = false) {
-<<<<<<< HEAD
-    return importItems(file, 'site', d => mapFields(d, 'site'), get, dryRun)
-=======
-    const text = await file.text()
-    const { nextOrder } = get()
-    const sites: SiteItem[] = []
-    const errors: string[] = []
-    try {
-      if (/^\s*[\[{]/.test(text)) {
-        const data = JSON.parse(text)
-        if (Array.isArray(data)) {
-          let order = nextOrder.site
-          data.forEach((d: any) => {
-            const m = mapFields(d, 'site')
-            const now = Date.now()
-            sites.push({ id: nanoid(), type: 'site', title: m.title || '', url: m.url || '', description: m.description || '', tags: (m.tags ? m.tags.split(/[;,]/).map(t=>t.trim()).filter(Boolean) : []), createdAt: now, updatedAt: now, order: order++ })
-          })
-        }
-      } else {
-        const rows = parseCsv(text)
-        if (rows.length > 1) {
-          const header = rows[0].map(h => h.toLowerCase())
-          let order = nextOrder.site
-          for (let i = 1; i < rows.length; i++) {
-            const row: Record<string,string> = {}
-            header.forEach((h, idx) => { row[h] = rows[i][idx] })
-            const m = mapFields(row, 'site')
-            const now = Date.now()
-            sites.push({ id: nanoid(), type: 'site', title: m.title || '', url: m.url || '', description: m.description || '', tags: (m.tags ? m.tags.split(/[;,]/).map(t=>t.trim()).filter(Boolean) : []), createdAt: now, updatedAt: now, order: order++ })
-          }
-        }
-      }
-    } catch (e: any) {
-      errors.push(e.message)
-    }
-    if (!dryRun && sites.length) {
-      await db.items.bulkPut(sites)
-      await get().load()
-    }
-    return { items: sites, errors }
->>>>>>> dad92c37
   },
 
   async exportDocs() {
@@ -316,46 +275,5 @@
   },
 
   async importDocs(file, dryRun = false) {
-<<<<<<< HEAD
-    return importItems(file, 'doc', d => ({ ...mapFields(d, 'doc'), description: '' }), get, dryRun)
-=======
-    const text = await file.text()
-    const { nextOrder } = get()
-    const docs: DocItem[] = []
-    const errors: string[] = []
-    try {
-      if (/^\s*[\[{]/.test(text)) {
-        const data = JSON.parse(text)
-        if (Array.isArray(data)) {
-          let order = nextOrder.doc
-          data.forEach((d: any) => {
-            const m = mapFields(d, 'doc')
-            const now = Date.now()
-            docs.push({ id: nanoid(), type: 'doc', title: m.title || '', path: m.path || '', source: (m.source as any) || 'local', description: '', tags: (m.tags ? m.tags.split(/[;,]/).map(t=>t.trim()).filter(Boolean) : []), createdAt: now, updatedAt: now, order: order++ })
-          })
-        }
-      } else {
-        const rows = parseCsv(text)
-        if (rows.length > 1) {
-          const header = rows[0].map(h => h.toLowerCase())
-          let order = nextOrder.doc
-          for (let i = 1; i < rows.length; i++) {
-            const row: Record<string,string> = {}
-            header.forEach((h, idx) => { row[h] = rows[i][idx] })
-            const m = mapFields(row, 'doc')
-            const now = Date.now()
-            docs.push({ id: nanoid(), type: 'doc', title: m.title || '', path: m.path || '', source: (m.source as any) || 'local', description: '', tags: (m.tags ? m.tags.split(/[;,]/).map(t=>t.trim()).filter(Boolean) : []), createdAt: now, updatedAt: now, order: order++ })
-          }
-        }
-      }
-    } catch (e: any) {
-      errors.push(e.message)
-    }
-    if (!dryRun && docs.length) {
-      await db.items.bulkPut(docs)
-      await get().load()
-    }
-    return { items: docs, errors }
->>>>>>> dad92c37
   }
 }))