--- conflicted
+++ resolved
@@ -179,7 +179,6 @@
   importDocs: (file: File, dryRun?: boolean) => Promise<{ items: DocItem[]; errors: string[] }>
 }
 
-<<<<<<< HEAD
 export const useItems = create<ItemState>((set, get) => ({
   items: [],
   tags: [],
@@ -313,11 +312,6 @@
 
   async exportSites() {
     const items = await db.items.where('type').equals('site').toArray()
-=======
-export const useItems = create<ItemState>((set, get) => {
-  const serializeItems = async (type: ItemType) => {
-    const items = await db.items.where('type').equals(type).toArray()
->>>>>>> e1010b73
     return new Blob([JSON.stringify(items, null, 2)], { type: 'application/json' })
   }
 
