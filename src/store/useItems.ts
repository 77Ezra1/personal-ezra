--- conflicted
+++ resolved
@@ -105,7 +105,6 @@
   return { title, path, source, tags }
 }
 
-<<<<<<< HEAD
 function buildItem(type: ItemType, m: any, order: number): AnyItem {
   const now = Date.now()
   const tags = m.tags
@@ -163,9 +162,6 @@
 }
 
 type Filters = { type?: 'site' | 'password' | 'doc'; tags?: string[] }
-=======
-type Filters = { type?: 'site'|'password'|'doc'; tags?: string[] }
->>>>>>> d562e1b3
 
 interface ItemState {
   items: AnyItem[]
@@ -210,7 +206,6 @@
   ) => Promise<{ items: DocItem[]; errors: string[] }>
 }
 
-<<<<<<< HEAD
 async function importItems<T extends AnyItem>(
   type: ItemType,
   file: File,
@@ -398,196 +393,4 @@
   importPasswords: (file, dryRun) => importItems<PasswordItem>('password', file, dryRun ?? false, get),
   exportDocs: () => serializeItems('doc'),
   importDocs: (file, dryRun) => importItems<DocItem>('doc', file, dryRun ?? false, get),
-}))
-=======
-const serializeItems = async (type: ItemType) => {
-  const items = await db.items.where('type').equals(type).toArray()
-  return new Blob([JSON.stringify(items, null, 2)], { type: 'application/json' })
-}
-
-export const useItems = create<ItemState>((set, get) => {
-  const importItems = async <T extends AnyItem>(type: ItemType, file: File, dryRun = false) => {
-    const text = await file.text()
-    const { items } = get()
-    const sites: SiteItem[] = []
-    const errors: string[] = []
-    try {
-      if (/^\s*[\[{]/.test(text)) {
-        const data = JSON.parse(text)
-        if (Array.isArray(data)) {
-          data.forEach((d: any, idx) => {
-            const m = mapFields(d, 'site')
-            const now = Date.now()
-            sites.push({ id: nanoid(), type: 'site', title: m.title || '', url: m.url || '', description: m.description || '', tags: (m.tags ? m.tags.split(/[;,]/).map(t=>t.trim()).filter(Boolean) : []), createdAt: now, updatedAt: now, order: (items.filter(i=>i.type==='site').length) + idx + 1 })
-          })
-        }
-      } else {
-        const rows = parseCsv(text)
-        if (rows.length > 1) {
-          const header = rows[0].map(h => h.toLowerCase())
-          for (let i = 1; i < rows.length; i++) {
-            const row: Record<string,string> = {}
-            header.forEach((h, idx) => { row[h] = rows[i][idx] })
-            const m = mapFields(row, 'site')
-            const now = Date.now()
-            sites.push({ id: nanoid(), type: 'site', title: m.title || '', url: m.url || '', description: m.description || '', tags: (m.tags ? m.tags.split(/[;,]/).map(t=>t.trim()).filter(Boolean) : []), createdAt: now, updatedAt: now, order: (items.filter(i=>i.type==='site').length) + i })
-          }
-        }
-      }
-    } catch (e: any) {
-      errors.push(e.message)
-    }
-    if (!dryRun && sites.length) {
-      await db.items.bulkPut(sites)
-      await get().load()
-    }
-    return { items: sites, errors }
-  },
-
-  return {
-    items: [],
-    tags: [],
-    filters: {},
-    selection: new Set<string>(),
-    nextOrder: { site: 1, password: 1, doc: 1 },
-    indexMap: {},
-
-    async load() {
-      const [items, tags] = await Promise.all([
-        db.items.orderBy('updatedAt').reverse().toArray(),
-        db.tags.toArray()
-      ])
-      const nextOrder: Record<ItemType, number> = { site: 1, password: 1, doc: 1 }
-      const indexMap: Record<string, number> = {}
-      items.forEach((it, idx) => {
-        const ord = it.order ?? 0
-        if (ord >= nextOrder[it.type]) {
-          nextOrder[it.type] = ord + 1
-        }
-        indexMap[it.id] = idx
-      })
-      set({ items, tags, nextOrder, indexMap })
-    },
-
-    async addSite(p) {
-      const id = nanoid()
-      const now = Date.now()
-      const order = get().nextOrder.site
-      const item: SiteItem = { id, type: 'site', createdAt: now, updatedAt: now, order, ...p, tags: p.tags ?? [] }
-      await db.items.put(item)
-      set(s => ({ nextOrder: { ...s.nextOrder, site: order + 1 } }))
-      await get().load()
-      return id
-    },
-    async addPassword(p) {
-      const id = nanoid()
-      const now = Date.now()
-      const order = get().nextOrder.password
-      const item: PasswordItem = { id, type: 'password', createdAt: now, updatedAt: now, order, ...p, tags: p.tags ?? [] }
-      await db.items.put(item)
-      set(s => ({ nextOrder: { ...s.nextOrder, password: order + 1 } }))
-      await get().load()
-      return id
-    },
-    async addDoc(p) {
-      const id = nanoid()
-      const now = Date.now()
-      const order = get().nextOrder.doc
-      const item: DocItem = { id, type: 'doc', createdAt: now, updatedAt: now, order, ...p, tags: p.tags ?? [] }
-      await db.items.put(item)
-      set(s => ({ nextOrder: { ...s.nextOrder, doc: order + 1 } }))
-      await get().load()
-      return id
-    },
-    async update(id, patch) {
-      const item = await db.items.get(id)
-      if (!item) return
-      const updated = { ...item, ...patch, updatedAt: Date.now() } as AnyItem
-      await db.items.put(updated); await get().load()
-    },
-    async updateMany(ids, patch) {
-      const { items } = get()
-      const updates = ids.map(id => {
-        const item = items.find(i=>i.id===id)
-        if (!item) return null
-        return { ...item, ...patch, updatedAt: Date.now() } as AnyItem
-      }).filter(Boolean) as AnyItem[]
-      await db.items.bulkPut(updates)
-      await get().load()
-    },
-    async duplicate(id) {
-      const it = await db.items.get(id)
-      if (!it) return
-      const lang = useSettings.getState().language
-      const suffix = translate(lang, 'copySuffix')
-      const copy = { ...it, id: nanoid(), title: it.title + suffix, createdAt: Date.now(), updatedAt: Date.now() }
-      await db.items.put(copy as AnyItem)
-      await get().load()
-      return copy.id
-    },
-    async remove(id) {
-      await db.items.delete(id); await get().load()
-    },
-    async removeMany(ids) {
-      await db.items.bulkDelete(ids); await get().load()
-    },
-
-    async addTag(p) {
-      const id = nanoid()
-      const { tags } = get()
-      const color = TAG_COLORS[tags.length % TAG_COLORS.length] as TagColor
-      await db.tags.put({ id, ...p, color })
-      await get().load()
-    }
-    return { items: pwds, errors }
-  },
-
-  async exportDocs() {
-    const items = await db.items.where('type').equals('doc').toArray()
-    return new Blob([JSON.stringify(items, null, 2)], { type: 'application/json' })
-  },
-
-    setFilters(f) { set((s) => ({ filters: { ...s.filters, ...f } })) },
-    clearSelection() { set({ selection: new Set() }) },
-    toggleSelect(id, rangeWith = null) {
-      set(s => {
-        const sel = new Set(s.selection)
-        if (rangeWith && sel.size) {
-          const a = s.indexMap[rangeWith]
-          const b = s.indexMap[id]
-          if (a !== undefined && b !== undefined) {
-            const [start, end] = a < b ? [a, b] : [b, a]
-            for (let i = start; i <= end; i++) {
-              const item = s.items[i]
-              if (item.type === (s.filters.type ?? item.type)) {
-                sel.add(item.id)
-              }
-            }
-          }
-        } else {
-          if (sel.has(id)) sel.delete(id); else sel.add(id)
-        }
-      } else {
-        const rows = parseCsv(text)
-        if (rows.length > 1) {
-          const header = rows[0].map(h => h.toLowerCase())
-          for (let i = 1; i < rows.length; i++) {
-            const row: Record<string,string> = {}
-            header.forEach((h, idx) => { row[h] = rows[i][idx] })
-            const m = mapFields(row, 'doc')
-            const now = Date.now()
-            docs.push({ id: nanoid(), type: 'doc', title: m.title || '', path: m.path || '', source: (m.source as any) || 'local', description: '', tags: (m.tags ? m.tags.split(/[;,]/).map(t=>t.trim()).filter(Boolean) : []), createdAt: now, updatedAt: now, order: (items.filter(i=>i.type==='doc').length) + i })
-          }
-        }
-      }
-    } catch (e: any) {
-      errors.push(e.message)
-    }
-    if (!dryRun && docs.length) {
-      await db.items.bulkPut(docs)
-      await get().load()
-    }
-    return { items: docs, errors }
-  }
-})
->>>>>>> d562e1b3
+}))