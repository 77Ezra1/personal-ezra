--- conflicted
+++ resolved
@@ -38,15 +38,6 @@
     ? lc['tag']
     : ''
   if (type === 'site') {
-<<<<<<< HEAD
-    const title = typeof lc['title'] === 'string' ? lc['title'] : typeof lc['name'] === 'string' ? lc['name'] : ''
-=======
-    const title = typeof lc['title'] === 'string'
-      ? lc['title']
-      : typeof lc['name'] === 'string'
-      ? lc['name']
-      : ''
->>>>>>> cd37687e
     const url = typeof lc['url'] === 'string'
       ? lc['url']
       : typeof lc['link'] === 'string'
@@ -56,18 +47,6 @@
       : typeof lc['path'] === 'string'
       ? lc['path']
       : ''
-<<<<<<< HEAD
-    const description = typeof lc['description'] === 'string'
-      ? lc['description']
-      : typeof lc['desc'] === 'string'
-      ? lc['desc']
-      : ''
-    return { title, url, description, tags }
-  } else if (type === 'doc') {
-=======
-    return { title, url, tags }
-  } else {
->>>>>>> cd37687e
     const title = typeof lc['title'] === 'string'
       ? lc['title']
       : typeof lc['name'] === 'string'
@@ -82,39 +61,6 @@
       : typeof lc['href'] === 'string'
       ? lc['href']
       : ''
-<<<<<<< HEAD
-    const source = typeof lc['source'] === 'string' ? lc['source'] : typeof lc['origin'] === 'string' ? lc['origin'] : ''
-    return { title, path, source, tags }
-  } else {
-    const title = typeof lc['title'] === 'string' ? lc['title'] : typeof lc['name'] === 'string' ? lc['name'] : ''
-    const username = typeof lc['username'] === 'string'
-      ? lc['username']
-      : typeof lc['user'] === 'string'
-      ? lc['user']
-      : typeof lc['login'] === 'string'
-      ? lc['login']
-      : ''
-    const passwordCipher = typeof lc['passwordcipher'] === 'string'
-      ? lc['passwordcipher']
-      : typeof lc['password'] === 'string'
-      ? lc['password']
-      : typeof lc['pass'] === 'string'
-      ? lc['pass']
-      : ''
-    const url = typeof lc['url'] === 'string'
-      ? lc['url']
-      : typeof lc['link'] === 'string'
-      ? lc['link']
-      : typeof lc['path'] === 'string'
-      ? lc['path']
-      : typeof lc['href'] === 'string'
-      ? lc['href']
-      : ''
-    return { title, username, passwordCipher, url, tags }
-=======
-    const source = typeof lc['source'] === 'string' ? lc['source'] : ''
-    return { title, path, source, tags }
->>>>>>> cd37687e
   }
 }
 
