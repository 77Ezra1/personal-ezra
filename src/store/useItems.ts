--- conflicted
+++ resolved
@@ -52,7 +52,6 @@
       ? lc['desc']
       : ''
     return { title, url, description, tags }
-<<<<<<< HEAD
   }
   const title = typeof lc['title'] === 'string' ? lc['title'] : typeof lc['name'] === 'string' ? lc['name'] : ''
   const path = typeof lc['path'] === 'string'
@@ -64,7 +63,6 @@
     : ''
   const source = (typeof lc['source'] === 'string' ? lc['source'] : 'local') as DocItem['source']
   return { title, path, source, tags }
-=======
   }
   const title = typeof lc['title'] === 'string' ? lc['title'] : typeof lc['name'] === 'string' ? lc['name'] : ''
   const path = typeof lc['path'] === 'string'
@@ -121,7 +119,6 @@
     await get().load()
   }
   return { items: res, errors }
->>>>>>> 764ac8c3
 }
 
 type Filters = { type?: 'site'|'password'|'doc'; tags?: string[] }
@@ -180,50 +177,41 @@
   async addSite(p) {
     const id = nanoid()
     const now = Date.now()
-<<<<<<< HEAD
     const order = (get().items.filter(i=>i.type==='site') as SiteItem[]).length + 1
     const item: SiteItem = { id, type: 'site', createdAt: now, updatedAt: now, order, ...p, tags: p.tags ?? [] }
     await db.items.put(item); await get().load(); return id
-=======
     const order = get().nextOrder.site
     const item: SiteItem = { id, type: 'site', createdAt: now, updatedAt: now, order, ...p, tags: p.tags ?? [] }
     await db.items.put(item)
     set(s => ({ nextOrder: { ...s.nextOrder, site: order + 1 } }))
     await get().load()
     return id
->>>>>>> 764ac8c3
   },
   async addPassword(p) {
     const id = nanoid()
     const now = Date.now()
-<<<<<<< HEAD
     const order = (get().items.filter(i=>i.type==='password') as PasswordItem[]).length + 1
     const item: PasswordItem = { id, type: 'password', createdAt: now, updatedAt: now, order, ...p, tags: p.tags ?? [] }
     await db.items.put(item); await get().load(); return id
-=======
     const order = get().nextOrder.password
     const item: PasswordItem = { id, type: 'password', createdAt: now, updatedAt: now, order, ...p, tags: p.tags ?? [] }
     await db.items.put(item)
     set(s => ({ nextOrder: { ...s.nextOrder, password: order + 1 } }))
     await get().load()
     return id
->>>>>>> 764ac8c3
   },
   async addDoc(p) {
     const id = nanoid()
     const now = Date.now()
-<<<<<<< HEAD
     const order = (get().items.filter(i=>i.type==='doc') as DocItem[]).length + 1
     const item: DocItem = { id, type: 'doc', createdAt: now, updatedAt: now, order, ...p, tags: p.tags ?? [] }
     await db.items.put(item); await get().load(); return id
-=======
     const order = get().nextOrder.doc
     const item: DocItem = { id, type: 'doc', createdAt: now, updatedAt: now, order, ...p, tags: p.tags ?? [] }
     await db.items.put(item)
     set(s => ({ nextOrder: { ...s.nextOrder, doc: order + 1 } }))
     await get().load()
     return id
->>>>>>> 764ac8c3
   },
   async update(id, patch) {
     const item = await db.items.get(id)
@@ -299,7 +287,6 @@
   },
 
   async importSites(file, dryRun = false) {
-<<<<<<< HEAD
     const text = await file.text()
     const { items } = get()
     const sites: SiteItem[] = []
@@ -335,8 +322,6 @@
       await get().load()
     }
     return { items: sites, errors }
-=======
->>>>>>> 764ac8c3
   },
 
   async exportDocs() {
@@ -345,7 +330,6 @@
   },
 
   async importDocs(file, dryRun = false) {
-<<<<<<< HEAD
     const text = await file.text()
     const { items } = get()
     const docs: DocItem[] = []
@@ -381,7 +365,5 @@
       await get().load()
     }
     return { items: docs, errors }
-=======
->>>>>>> 764ac8c3
   }
 }))