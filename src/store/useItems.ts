import { create } from 'zustand'
import { exec, query } from '../lib/db'
import type { AnyItem, SiteItem, PasswordItem, DocItem, Tag, TagColor, ItemType } from '../types'
import { TAG_COLORS } from '../types'
import { nanoid } from 'nanoid'
import { translate } from '../lib/i18n'
import { useSettings } from './useSettings'
import Papa from 'papaparse'
<<<<<<< HEAD
import { saveFile, deleteFile } from '../lib/fs'

function parseCsv(text: string) {
  return Papa.parse<string[]>(text.trim(), { skipEmptyLines: true })
}
=======
import { encryptString, decryptString } from '../lib/crypto'
import { getStrongholdKey } from '../lib/stronghold'
>>>>>>> 5fe3e7b7

function mapFields(row: Record<string, unknown>, type: 'site' | 'doc' | 'password') {
  const entries = Object.entries(row).map(([k, v]) => [k.toLowerCase(), v] as [string, unknown])
  const lc: Record<string, unknown> = Object.fromEntries(entries)
  const tags = Array.isArray(lc['tags'])
    ? (lc['tags'] as unknown[]).join(',')
    : typeof lc['tags'] === 'string'
    ? lc['tags']
    : typeof lc['tag'] === 'string'
    ? lc['tag']
    : ''

  if (type === 'site') {
    const title =
      typeof lc['title'] === 'string'
        ? lc['title']
        : typeof lc['name'] === 'string'
        ? lc['name']
        : ''
    const url =
      typeof lc['url'] === 'string'
        ? lc['url']
        : typeof lc['link'] === 'string'
        ? lc['link']
        : typeof lc['href'] === 'string'
        ? lc['href']
        : ''
    const description =
      typeof lc['description'] === 'string'
        ? lc['description']
        : typeof lc['desc'] === 'string'
        ? lc['desc']
        : ''
    return { title, url, description, tags }
  }

  if (type === 'password') {
    const title =
      typeof lc['title'] === 'string'
        ? lc['title']
        : typeof lc['name'] === 'string'
        ? lc['name']
        : ''
    const username =
      typeof lc['username'] === 'string'
        ? lc['username']
        : typeof lc['user'] === 'string'
        ? lc['user']
        : ''
    const passwordCipher =
      typeof lc['passwordcipher'] === 'string'
        ? lc['passwordcipher']
        : typeof lc['password'] === 'string'
        ? lc['password']
        : ''
    const url =
      typeof lc['url'] === 'string'
        ? lc['url']
        : typeof lc['link'] === 'string'
        ? lc['link']
        : typeof lc['href'] === 'string'
        ? lc['href']
        : ''
    return { title, username, passwordCipher, url, tags }
  }

  const title =
    typeof lc['title'] === 'string'
      ? lc['title']
      : typeof lc['name'] === 'string'
      ? lc['name']
      : ''
  const path =
    typeof lc['path'] === 'string'
      ? lc['path']
      : typeof lc['url'] === 'string'
      ? lc['url']
      : typeof lc['link'] === 'string'
      ? lc['link']
      : typeof lc['href'] === 'string'
      ? lc['href']
      : ''
  const source =
    typeof lc['source'] === 'string'
      ? lc['source']
      : typeof lc['origin'] === 'string'
      ? lc['origin']
      : ''
  return { title, path, source, tags }
}

function buildItem(type: ItemType, m: any, order: number): AnyItem {
  const now = Date.now()
  const tags = m.tags
    ? (m.tags as string).split(/[;,]/).map((t: string) => t.trim()).filter(Boolean)
    : []
  if (type === 'site') {
    return {
      id: nanoid(),
      type: 'site',
      title: m.title || '',
      url: m.url || '',
      description: m.description || '',
      tags,
      createdAt: now,
      updatedAt: now,
      order,
    }
  }
  if (type === 'password') {
    return {
      id: nanoid(),
      type: 'password',
      title: m.title || '',
      username: m.username || '',
      passwordCipher: m.passwordCipher || '',
      url: m.url || '',
      description: '',
      tags,
      createdAt: now,
      updatedAt: now,
      order,
    }
  }
  return {
    id: nanoid(),
    type: 'doc',
    title: m.title || '',
    path: m.path || '',
    source: (m.source as any) || 'local',
    description: '',
    tags,
    createdAt: now,
    updatedAt: now,
    order,
  }
}

<<<<<<< HEAD
async function serializeItems(type: ItemType): Promise<Blob> {
  const items = await db.items.where('type').equals(type).toArray()
  return new Blob([JSON.stringify(items, null, 2)], { type: 'application/json' })
}
=======
  async function serializeItems(type: ItemType): Promise<Blob> {
    const items = await db.items.where('type').equals(type).toArray()
    return new Blob([JSON.stringify(items, null, 2)], { type: 'application/json' })
  }
>>>>>>> 5fe3e7b7

type Filters = { type?: 'site' | 'password' | 'doc'; tags?: string[] }

interface ItemState {
  items: AnyItem[]
  tags: Tag[]
  filters: Filters
  selection: Set<string>
  nextOrder: Record<ItemType, number>
  indexMap: Record<string, number>

  load: () => Promise<void>
  addSite: (p: Omit<SiteItem, 'id' | 'createdAt' | 'updatedAt' | 'type'>) => Promise<string>
  addPassword: (
    p: Omit<PasswordItem, 'id' | 'createdAt' | 'updatedAt' | 'type'>
  ) => Promise<string>
  addDoc: (p: Omit<DocItem, 'id' | 'createdAt' | 'updatedAt' | 'type'> & { file?: File }) => Promise<string>
  update: (id: string, patch: Partial<AnyItem & { file?: File }>) => Promise<void>
  updateMany: (ids: string[], patch: Partial<AnyItem>) => Promise<void>
  duplicate: (id: string) => Promise<string | undefined>
  remove: (id: string) => Promise<void>
  removeMany: (ids: string[]) => Promise<void>

  addTag: (p: { name: string; parentId?: string }) => Promise<string>
  removeTag: (id: string) => Promise<void>
  setFilters: (f: Partial<Filters>) => void
  clearSelection: () => void
  toggleSelect: (id: string, rangeWith?: string | null) => void

  exportSites: () => Promise<Blob>
  importSites: (
    file: File,
    dryRun?: boolean
  ) => Promise<{ items: SiteItem[]; errors: string[] }>
  exportPasswords: () => Promise<Blob>
  importPasswords: (
    file: File,
    dryRun?: boolean
  ) => Promise<{ items: PasswordItem[]; errors: string[] }>
  exportDocs: () => Promise<Blob>
  importDocs: (
    file: File,
    dryRun?: boolean
  ) => Promise<{ items: DocItem[]; errors: string[] }>
}

async function importItems<T extends AnyItem>(
  type: ItemType,
  file: File,
  dryRun: boolean,
  get: () => ItemState
): Promise<{ items: T[]; errors: string[] }> {
  const text = await file.text()
  const { items } = get()
  const existingCount = items.filter(i => i.type === type).length
  const res: T[] = []
  const errors: string[] = []
  try {
      if (/^\s*[\[{]/.test(text)) {
      const data = JSON.parse(text)
      if (Array.isArray(data)) {
        data.forEach((d: any, idx: number) => {
          const m = mapFields(d, type)
          res.push(buildItem(type, m, existingCount + idx + 1) as T)
        })
      }
    } else {
      const parsed = parseCsv(text)
      if (parsed.errors.length) {
        errors.push(...parsed.errors.map(e => e.message))
        return { items: res, errors }
      }
      const rows = parsed.data
      if (rows.length > 1) {
        const header = rows[0].map(h => h.toLowerCase())
        for (let i = 1; i < rows.length; i++) {
          const row: Record<string, string> = {}
          header.forEach((h, idx) => { row[h] = rows[i][idx] })
          const m = mapFields(row, type)
          res.push(buildItem(type, m, existingCount + i) as T)
        }
      }
    }
  } catch (e: any) {
    errors.push(e.message)
  }
  if (!dryRun && res.length) {
    let toStore: any[] = res
    if (type === 'password') {
      const key = await getStrongholdKey()
      toStore = await Promise.all(
        res.map(async (it: any) => {
          const username = await encryptString(key, it.username)
          const url = it.url ? await encryptString(key, it.url) : undefined
          const password_cipher = await encryptString(key, it.passwordCipher)
          return {
            ...it,
            username,
            url,
            password_cipher,
          }
        })
      )
      toStore.forEach(it => { delete (it as any).passwordCipher })
    }
    await db.items.bulkPut(toStore)
    await get().load()
  }
  return { items: res, errors }
}

export const useItems = create<ItemState>((set, get) => ({
  items: [],
  tags: [],
  filters: {},
  selection: new Set<string>(),
  nextOrder: { site: 1, password: 1, doc: 1 },
  indexMap: {},

  async load() {
    const key = await getStrongholdKey()
    const [rawItems, tags] = await Promise.all([
      db.items.orderBy('updatedAt').reverse().toArray(),
      db.tags.toArray(),
    ])
    const items = await Promise.all(
      rawItems.map(async it => {
        if (it.type === 'password') {
          const dbIt: any = it
          const username = dbIt.username ? await decryptString(key, dbIt.username) : ''
          const url = dbIt.url ? await decryptString(key, dbIt.url) : undefined
          const pwd = dbIt.password_cipher ? await decryptString(key, dbIt.password_cipher) : ''
          const cleaned: PasswordItem = { ...it, username, url, passwordCipher: pwd }
          delete (cleaned as any).password_cipher
          return cleaned
        }
        return it
      })
    )
    const nextOrder: Record<ItemType, number> = { site: 1, password: 1, doc: 1 }
    const indexMap: Record<string, number> = {}
    items.forEach((it, idx) => {
      const ord = it.order ?? 0
      if (ord >= nextOrder[it.type]) {
        nextOrder[it.type] = ord + 1
      }
      indexMap[it.id] = idx
    })
    set({ items, tags, nextOrder, indexMap })
  },

  async addSite(p) {
    const id = nanoid()
    const now = Date.now()
    const order = get().nextOrder.site
    const item: SiteItem = { id, type: 'site', createdAt: now, updatedAt: now, order, ...p, tags: p.tags ?? [] }
    await dbAddItem(item)
    set(s => ({ nextOrder: { ...s.nextOrder, site: order + 1 } }))
    await get().load()
    return id
  },
  async addPassword(p) {
    const id = nanoid()
    const now = Date.now()
    const order = get().nextOrder.password
    const key = await getStrongholdKey()
    const username = await encryptString(key, p.username)
    const url = p.url ? await encryptString(key, p.url) : undefined
    const password_cipher = await encryptString(key, p.passwordCipher)
    const item: any = {
      id,
      type: 'password',
      createdAt: now,
      updatedAt: now,
      order,
      title: p.title,
      username,
      url,
      password_cipher,
      tags: p.tags ?? [],
      description: p.description ?? '',
      favorite: p.favorite,
      totpCipher: p.totpCipher,
    }
    await db.items.put(item)
    set(s => ({ nextOrder: { ...s.nextOrder, password: order + 1 } }))
    await get().load()
    return id
  },
  async addDoc(p) {
    const { file, ...rest } = p as any
    let path = rest.path || ''
    let fileSize: number | undefined
    let fileUpdatedAt: number | undefined
    if (file) {
      const meta = await saveFile(file, 'docs')
      path = meta.path
      fileSize = meta.size
      fileUpdatedAt = meta.mtime
    }
    const id = nanoid()
    const now = Date.now()
    const order = get().nextOrder.doc
<<<<<<< HEAD
    const item: DocItem = {
      id,
      type: 'doc',
      createdAt: now,
      updatedAt: now,
      order,
      ...rest,
      path,
      fileSize,
      fileUpdatedAt,
      tags: rest.tags ?? []
    }
    await db.items.put(item)
=======
    const item: DocItem = { id, type: 'doc', createdAt: now, updatedAt: now, order, ...p, tags: p.tags ?? [] }
    await dbAddItem(item)
>>>>>>> 5fe3e7b7
    set(s => ({ nextOrder: { ...s.nextOrder, doc: order + 1 } }))
    await get().load()
    return id
  },

  async update(id, patch) {
    const item = await dbGetItem(id)
    if (!item) return
<<<<<<< HEAD
    const { file, ...rest } = patch as any
    let path = rest.path
    let fileSize = rest.fileSize
    let fileUpdatedAt = rest.fileUpdatedAt
    if (file) {
      const meta = await saveFile(file, 'docs')
      path = meta.path
      fileSize = meta.size
      fileUpdatedAt = meta.mtime
    }
    const updated = {
      ...item,
      ...rest,
      path,
      fileSize,
      fileUpdatedAt,
      updatedAt: Date.now(),
    } as AnyItem
=======
    const key = await getStrongholdKey()
    const dbPatch: any = { ...patch }
    if (item.type === 'password') {
      if (patch.username !== undefined) dbPatch.username = await encryptString(key, patch.username!)
      if (patch.url !== undefined) dbPatch.url = await encryptString(key, patch.url!)
      if ((patch as any).passwordCipher !== undefined) {
        dbPatch.password_cipher = await encryptString(key, (patch as any).passwordCipher)
      }
      delete dbPatch.passwordCipher
    }
    const updated = { ...item, ...dbPatch, updatedAt: Date.now() } as any
>>>>>>> 5fe3e7b7
    await db.items.put(updated)
    await get().load()
  },
  async updateMany(ids, patch) {
    const { items } = get()
    const key = await getStrongholdKey()
    const updates = await Promise.all(
      ids.map(async id => {
        const item = items.find(i => i.id === id)
        if (!item) return null
        const updated: any = { ...item, ...patch, updatedAt: Date.now() }
        if (item.type === 'password') {
          if (updated.username !== undefined) updated.username = await encryptString(key, updated.username)
          if (updated.url !== undefined) updated.url = await encryptString(key, updated.url)
          if (updated.passwordCipher !== undefined) {
            updated.password_cipher = await encryptString(key, updated.passwordCipher)
            delete updated.passwordCipher
          }
        }
        return updated
      })
    )
    await db.items.bulkPut(updates.filter(Boolean) as any[])
    await get().load()
  },
  async duplicate(id) {
    const it = await dbGetItem(id)
    if (!it) return
    const lang = useSettings.getState().language
    const suffix = translate(lang, 'copySuffix')
    const copy = { ...it, id: nanoid(), title: it.title + suffix, createdAt: Date.now(), updatedAt: Date.now() }
    await dbAddItem(copy as AnyItem)
    await get().load()
    return copy.id
  },
  async remove(id) {
<<<<<<< HEAD
    const it = await db.items.get(id)
    if (it && it.type === 'doc' && it.source === 'local') {
      await deleteFile(it.path)
    }
    await db.items.delete(id)
    await get().load()
  },
  async removeMany(ids) {
    const { items } = get()
    for (const id of ids) {
      const it = items.find(i => i.id === id)
      if (it && it.type === 'doc' && it.source === 'local') {
        await deleteFile(it.path)
      }
    }
    await db.items.bulkDelete(ids)
=======
    await dbDeleteItem(id)
    await get().load()
  },
  async removeMany(ids) {
    await dbBulkDelete(ids)
>>>>>>> 5fe3e7b7
    await get().load()
  },

  async addTag(p) {
    const id = nanoid()
    const { tags } = get()
    const color = TAG_COLORS[tags.length % TAG_COLORS.length] as TagColor
    await dbPutTag({ id, ...p, color })
    await get().load()
    return id
  },
  async removeTag(id) {
    await dbDeleteTag(id)
    const { items } = get()
    const updates = items.map(it => (
      it.tags.includes(id) ? { ...it, tags: it.tags.filter(t => t !== id) } : it
    )) as AnyItem[]
    await dbBulkPut(updates)
    await get().load()
  },

  setFilters(f) { set(s => ({ filters: { ...s.filters, ...f } })) },
  clearSelection() { set({ selection: new Set() }) },
  toggleSelect(id, rangeWith = null) {
    set(s => {
      const sel = new Set(s.selection)
      if (rangeWith && sel.size) {
        const a = s.indexMap[rangeWith]
        const b = s.indexMap[id]
        if (a !== undefined && b !== undefined) {
          const [start, end] = a < b ? [a, b] : [b, a]
          for (let i = start; i <= end; i++) {
            const item = s.items[i]
            if (item.type === (s.filters.type ?? item.type)) {
              sel.add(item.id)
            }
          }
        }
      } else {
        if (sel.has(id)) sel.delete(id); else sel.add(id)
      }
      return { selection: sel }
    })
  },

  exportSites: () => serializeItems('site'),
  importSites: (file, dryRun) => importItems<SiteItem>('site', file, dryRun ?? false, get),
  exportPasswords: () => serializeItems('password'),
  importPasswords: (file, dryRun) => importItems<PasswordItem>('password', file, dryRun ?? false, get),
  exportDocs: () => serializeItems('doc'),
  importDocs: (file, dryRun) => importItems<DocItem>('doc', file, dryRun ?? false, get),
}))<|MERGE_RESOLUTION|>--- conflicted
+++ resolved
@@ -6,16 +6,11 @@
 import { translate } from '../lib/i18n'
 import { useSettings } from './useSettings'
 import Papa from 'papaparse'
-<<<<<<< HEAD
 import { saveFile, deleteFile } from '../lib/fs'
 
 function parseCsv(text: string) {
   return Papa.parse<string[]>(text.trim(), { skipEmptyLines: true })
 }
-=======
-import { encryptString, decryptString } from '../lib/crypto'
-import { getStrongholdKey } from '../lib/stronghold'
->>>>>>> 5fe3e7b7
 
 function mapFields(row: Record<string, unknown>, type: 'site' | 'doc' | 'password') {
   const entries = Object.entries(row).map(([k, v]) => [k.toLowerCase(), v] as [string, unknown])
@@ -154,17 +149,10 @@
   }
 }
 
-<<<<<<< HEAD
 async function serializeItems(type: ItemType): Promise<Blob> {
   const items = await db.items.where('type').equals(type).toArray()
   return new Blob([JSON.stringify(items, null, 2)], { type: 'application/json' })
 }
-=======
-  async function serializeItems(type: ItemType): Promise<Blob> {
-    const items = await db.items.where('type').equals(type).toArray()
-    return new Blob([JSON.stringify(items, null, 2)], { type: 'application/json' })
-  }
->>>>>>> 5fe3e7b7
 
 type Filters = { type?: 'site' | 'password' | 'doc'; tags?: string[] }
 
@@ -368,7 +356,6 @@
     const id = nanoid()
     const now = Date.now()
     const order = get().nextOrder.doc
-<<<<<<< HEAD
     const item: DocItem = {
       id,
       type: 'doc',
@@ -382,10 +369,6 @@
       tags: rest.tags ?? []
     }
     await db.items.put(item)
-=======
-    const item: DocItem = { id, type: 'doc', createdAt: now, updatedAt: now, order, ...p, tags: p.tags ?? [] }
-    await dbAddItem(item)
->>>>>>> 5fe3e7b7
     set(s => ({ nextOrder: { ...s.nextOrder, doc: order + 1 } }))
     await get().load()
     return id
@@ -394,7 +377,6 @@
   async update(id, patch) {
     const item = await dbGetItem(id)
     if (!item) return
-<<<<<<< HEAD
     const { file, ...rest } = patch as any
     let path = rest.path
     let fileSize = rest.fileSize
@@ -413,19 +395,6 @@
       fileUpdatedAt,
       updatedAt: Date.now(),
     } as AnyItem
-=======
-    const key = await getStrongholdKey()
-    const dbPatch: any = { ...patch }
-    if (item.type === 'password') {
-      if (patch.username !== undefined) dbPatch.username = await encryptString(key, patch.username!)
-      if (patch.url !== undefined) dbPatch.url = await encryptString(key, patch.url!)
-      if ((patch as any).passwordCipher !== undefined) {
-        dbPatch.password_cipher = await encryptString(key, (patch as any).passwordCipher)
-      }
-      delete dbPatch.passwordCipher
-    }
-    const updated = { ...item, ...dbPatch, updatedAt: Date.now() } as any
->>>>>>> 5fe3e7b7
     await db.items.put(updated)
     await get().load()
   },
@@ -462,7 +431,6 @@
     return copy.id
   },
   async remove(id) {
-<<<<<<< HEAD
     const it = await db.items.get(id)
     if (it && it.type === 'doc' && it.source === 'local') {
       await deleteFile(it.path)
@@ -479,13 +447,6 @@
       }
     }
     await db.items.bulkDelete(ids)
-=======
-    await dbDeleteItem(id)
-    await get().load()
-  },
-  async removeMany(ids) {
-    await dbBulkDelete(ids)
->>>>>>> 5fe3e7b7
     await get().load()
   },
 
