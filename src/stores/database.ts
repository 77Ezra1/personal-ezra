--- conflicted
+++ resolved
@@ -19,11 +19,7 @@
   keyHash: string
   displayName: string
   avatar: UserAvatarMeta | null
-<<<<<<< HEAD
   mustChangePassword: boolean
-=======
-  mustChangePassword?: boolean
->>>>>>> 629c1a01
   mnemonic: string
   mustChangePassword?: boolean
   createdAt: number
@@ -233,10 +229,6 @@
               mnemonic: typeof legacy.mnemonic === 'string' ? legacy.mnemonic : '',
               createdAt,
               updatedAt,
-<<<<<<< HEAD
-=======
-              mustChangePassword,
->>>>>>> 629c1a01
             }
             await usersTable.put(next)
           }),
@@ -266,11 +258,7 @@
               mnemonic,
               updatedAt: legacy.updatedAt ?? Date.now(),
             }
-<<<<<<< HEAD
             await usersTable.put(next as LegacyUserRecord)
-=======
-            await usersTable.put(next as unknown as LegacyUserRecord)
->>>>>>> 629c1a01
           }),
         )
       })
