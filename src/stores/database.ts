import Dexie, { Table } from 'dexie'
import { generateMnemonicPhrase } from '../lib/mnemonic'
import type { StoredDocument, VaultFileMeta } from '../lib/vault'

export type DocDocument = StoredDocument

export interface UserAvatarMeta {
  dataUrl: string
  mime: string
  size: number
  width: number
  height: number
  updatedAt: number
}

export interface UserRecord {
  email: string
  salt: string
  keyHash: string
  displayName: string
  avatar: UserAvatarMeta | null
<<<<<<< HEAD
  mnemonic: string
=======
  mustChangePassword: boolean
>>>>>>> 68b51530
  createdAt: number
  updatedAt: number
}

export interface PasswordRecord {
  id?: number
  ownerEmail: string
  title: string
  username: string
  passwordCipher: string
  url?: string
  createdAt: number
  updatedAt: number
}

export interface SiteRecord {
  id?: number
  ownerEmail: string
  title: string
  url: string
  description?: string
  createdAt: number
  updatedAt: number
}

export interface DocRecord {
  id?: number
  ownerEmail: string
  title: string
  description?: string
  document?: DocDocument
  createdAt: number
  updatedAt: number
}

export type OwnerWhereClause<T> = {
  equals(value: string): { toArray(): Promise<T[]> }
}

export interface OwnedCollection<T extends { ownerEmail: string }> {
  where(index: 'ownerEmail'): OwnerWhereClause<T>
  add(record: T): Promise<number>
  put(record: T): Promise<number>
  delete(key: number): Promise<void>
}

export interface UsersTable {
  get(key: string): Promise<UserRecord | undefined>
  put(record: UserRecord): Promise<string>
  delete(key: string): Promise<void>
}

export interface DatabaseClient {
  open(): Promise<void>
  users: UsersTable
  passwords: OwnedCollection<PasswordRecord>
  sites: OwnedCollection<SiteRecord>
  docs: OwnedCollection<DocRecord>
}

class AppDatabase extends Dexie {
  users!: Table<UserRecord, string>
  passwords!: Table<PasswordRecord, number>
  sites!: Table<SiteRecord, number>
  docs!: Table<DocRecord, number>

  constructor() {
    super('pms-web')
    this.version(1).stores({
      users: '&email',
      passwords: '++id, title, createdAt',
      sites: '++id, title, createdAt',
      docs: '++id, title, createdAt',
    })
    this.version(2)
      .stores({
        users: '&email',
        passwords: '++id, ownerEmail, updatedAt',
        sites: '++id, ownerEmail, updatedAt',
        docs: '++id, ownerEmail, updatedAt',
      })
      .upgrade(async tx => {
        await Promise.all([
          tx.table('passwords').clear(),
          tx.table('sites').clear(),
          tx.table('docs').clear(),
        ])
      })
    this.version(3)
      .stores({
        users: '&email',
        passwords: '++id, ownerEmail, updatedAt',
        sites: '++id, ownerEmail, updatedAt',
        docs: '++id, ownerEmail, updatedAt',
      })
      .upgrade(async tx => {
        const docsTable = tx.table('docs') as Table<LegacyDocRecord, number>
        const rows = await docsTable.toArray()
        if (rows.length === 0) return

        let importFileToVault: ((file: File) => Promise<VaultFileMeta>) | null = null
        try {
          const module = await import('../lib/vault')
          importFileToVault = module.importFileToVault
        } catch (error) {
          console.warn('Vault module unavailable during migration', error)
        }

        const canCreateFile = typeof File !== 'undefined'

        await Promise.all(
          rows.map(async legacy => {
            const linkUrl = typeof legacy.url === 'string' ? legacy.url.trim() : ''
            const link = linkUrl ? { url: linkUrl } : undefined

            let fileMeta: VaultFileMeta | undefined
            if (legacy.fileData && importFileToVault && canCreateFile) {
              try {
                const fileName = legacy.fileName || 'document'
                const fileType = legacy.fileType || 'application/octet-stream'
                const file = new File([legacy.fileData], fileName, { type: fileType })
                fileMeta = await importFileToVault(file)
              } catch (error) {
                console.error('Failed to migrate document file to vault', error)
              }
            }

            let document: DocDocument | undefined
            if (fileMeta && link) {
              document = { kind: 'file+link', file: fileMeta, link }
            } else if (fileMeta) {
              document = { kind: 'file', file: fileMeta }
            } else if (link) {
              document = { kind: 'link', link }
            }

            const next: DocRecord = {
              id: legacy.id,
              ownerEmail: legacy.ownerEmail,
              title: legacy.title,
              description: legacy.description,
              document,
              createdAt: legacy.createdAt,
              updatedAt: legacy.updatedAt ?? legacy.createdAt ?? Date.now(),
            }

            if (typeof legacy.id === 'number') {
              await docsTable.put(next as unknown as LegacyDocRecord)
            } else {
              await docsTable.add(next as unknown as LegacyDocRecord)
            }
          }),
        )
      })
    this.version(4)
      .stores({
        users: '&email',
        passwords: '++id, ownerEmail, updatedAt',
        sites: '++id, ownerEmail, updatedAt',
        docs: '++id, ownerEmail, updatedAt',
      })
      .upgrade(async tx => {
        type LegacyUserRecord = {
          email: string
          salt: string
          keyHash: string
          displayName?: string
          avatar?: UserRecord['avatar']
<<<<<<< HEAD
          mnemonic?: string
=======
          createdAt?: number
          updatedAt?: number
          mustChangePassword?: boolean
>>>>>>> 68b51530
        }
        const usersTable = tx.table('users') as Table<LegacyUserRecord, string>
        const users = await usersTable.toArray()
        if (users.length === 0) return

        await Promise.all(
          users.map(async legacy => {
            const email = typeof legacy.email === 'string' ? legacy.email : ''
            const existing = typeof legacy.displayName === 'string' ? legacy.displayName.trim() : ''
            const fallback = email.split('@')[0]?.trim()
            const displayName = existing || fallback || email || '用户'
            const createdAt =
              typeof legacy.createdAt === 'number' && Number.isFinite(legacy.createdAt)
                ? legacy.createdAt
                : Date.now()
            const updatedAt =
              typeof legacy.updatedAt === 'number' && Number.isFinite(legacy.updatedAt)
                ? legacy.updatedAt
                : createdAt
            const mustChangePassword =
              typeof legacy.mustChangePassword === 'boolean' ? legacy.mustChangePassword : false
            const next: UserRecord = {
              email,
              salt: typeof legacy.salt === 'string' ? legacy.salt : '',
              keyHash: typeof legacy.keyHash === 'string' ? legacy.keyHash : '',
              displayName,
              avatar: legacy.avatar ?? null,
<<<<<<< HEAD
              mnemonic: typeof legacy.mnemonic === 'string' ? legacy.mnemonic : '',
              updatedAt: legacy.updatedAt ?? Date.now(),
            }
            await usersTable.put(next)
=======
              mustChangePassword,
              createdAt,
              updatedAt,
            }
            await usersTable.put(next as unknown as LegacyUserRecord)
>>>>>>> 68b51530
          }),
        )
      })
    this.version(5)
      .stores({
        users: '&email',
        passwords: '++id, ownerEmail, updatedAt',
        sites: '++id, ownerEmail, updatedAt',
        docs: '++id, ownerEmail, updatedAt',
      })
      .upgrade(async tx => {
<<<<<<< HEAD
        type LegacyUserRecord = Omit<UserRecord, 'mnemonic'> & { mnemonic?: string }
        const usersTable = tx.table('users') as Table<LegacyUserRecord, string>
=======
        type LegacyUserRecordV4 = Omit<UserRecord, 'mustChangePassword'> & {
          mustChangePassword?: boolean
        }
        const usersTable = tx.table('users') as Table<LegacyUserRecordV4, string>
>>>>>>> 68b51530
        const users = await usersTable.toArray()
        if (users.length === 0) return

        await Promise.all(
          users.map(async legacy => {
<<<<<<< HEAD
            if (typeof legacy.mnemonic === 'string' && legacy.mnemonic.trim()) {
              return
            }
            const mnemonic = generateMnemonicPhrase()
            const next: UserRecord = {
              ...legacy,
              mnemonic,
              updatedAt: legacy.updatedAt ?? Date.now(),
=======
            if (typeof legacy.mustChangePassword === 'boolean') {
              return
            }
            const next: UserRecord = {
              ...legacy,
              mustChangePassword: false,
>>>>>>> 68b51530
            }
            await usersTable.put(next as unknown as LegacyUserRecordV4)
          }),
        )
      })
  }
}

function createDexieOwnedCollection<T extends { ownerEmail: string; id?: number }>(
  table: Table<T, number>,
): OwnedCollection<T> {
  return {
    where: (_index: 'ownerEmail') => ({
      equals: value => ({
        toArray: () => table.where('ownerEmail').equals(value).toArray(),
      }),
    }),
    add: record => table.add(record),
    put: record => table.put(record),
    delete: key => table.delete(key),
  }
}

function createDexieClient(): DatabaseClient {
  const database = new AppDatabase()
  return {
    open: async () => {
      await database.open()
    },
    users: {
      get: key => database.users.get(key),
      put: record => database.users.put(record),
      delete: key => database.users.delete(key),
    },
    passwords: createDexieOwnedCollection(database.passwords),
    sites: createDexieOwnedCollection(database.sites),
    docs: createDexieOwnedCollection(database.docs),
  }
}

const isTauri =
  typeof window !== 'undefined' &&
  typeof (window as any).__TAURI_INTERNALS__ !== 'undefined'

let dbInstance: DatabaseClient

if (isTauri) {
  const { createSqliteDatabase } = await import('./sqlite')
  dbInstance = await createSqliteDatabase()
} else {
  dbInstance = createDexieClient()
}

export const db = dbInstance

interface LegacyDocRecord {
  id?: number
  ownerEmail: string
  title: string
  description?: string
  url?: string
  fileName?: string
  fileType?: string
  fileData?: ArrayBuffer
  createdAt: number
  updatedAt?: number
}<|MERGE_RESOLUTION|>--- conflicted
+++ resolved
@@ -19,11 +19,7 @@
   keyHash: string
   displayName: string
   avatar: UserAvatarMeta | null
-<<<<<<< HEAD
   mnemonic: string
-=======
-  mustChangePassword: boolean
->>>>>>> 68b51530
   createdAt: number
   updatedAt: number
 }
@@ -192,13 +188,7 @@
           keyHash: string
           displayName?: string
           avatar?: UserRecord['avatar']
-<<<<<<< HEAD
           mnemonic?: string
-=======
-          createdAt?: number
-          updatedAt?: number
-          mustChangePassword?: boolean
->>>>>>> 68b51530
         }
         const usersTable = tx.table('users') as Table<LegacyUserRecord, string>
         const users = await usersTable.toArray()
@@ -226,18 +216,10 @@
               keyHash: typeof legacy.keyHash === 'string' ? legacy.keyHash : '',
               displayName,
               avatar: legacy.avatar ?? null,
-<<<<<<< HEAD
               mnemonic: typeof legacy.mnemonic === 'string' ? legacy.mnemonic : '',
               updatedAt: legacy.updatedAt ?? Date.now(),
             }
             await usersTable.put(next)
-=======
-              mustChangePassword,
-              createdAt,
-              updatedAt,
-            }
-            await usersTable.put(next as unknown as LegacyUserRecord)
->>>>>>> 68b51530
           }),
         )
       })
@@ -249,21 +231,13 @@
         docs: '++id, ownerEmail, updatedAt',
       })
       .upgrade(async tx => {
-<<<<<<< HEAD
         type LegacyUserRecord = Omit<UserRecord, 'mnemonic'> & { mnemonic?: string }
         const usersTable = tx.table('users') as Table<LegacyUserRecord, string>
-=======
-        type LegacyUserRecordV4 = Omit<UserRecord, 'mustChangePassword'> & {
-          mustChangePassword?: boolean
-        }
-        const usersTable = tx.table('users') as Table<LegacyUserRecordV4, string>
->>>>>>> 68b51530
         const users = await usersTable.toArray()
         if (users.length === 0) return
 
         await Promise.all(
           users.map(async legacy => {
-<<<<<<< HEAD
             if (typeof legacy.mnemonic === 'string' && legacy.mnemonic.trim()) {
               return
             }
@@ -272,14 +246,6 @@
               ...legacy,
               mnemonic,
               updatedAt: legacy.updatedAt ?? Date.now(),
-=======
-            if (typeof legacy.mustChangePassword === 'boolean') {
-              return
-            }
-            const next: UserRecord = {
-              ...legacy,
-              mustChangePassword: false,
->>>>>>> 68b51530
             }
             await usersTable.put(next as unknown as LegacyUserRecordV4)
           }),
