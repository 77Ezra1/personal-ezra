--- conflicted
+++ resolved
@@ -19,12 +19,8 @@
   return result
 }
 
-<<<<<<< HEAD
 type AuthResult = { success: boolean; message?: string }
 type MnemonicResult = AuthResult & { mnemonic?: string }
-=======
-type AuthResult = { success: boolean; message?: string; mustChangePassword?: boolean }
->>>>>>> 68b51530
 
 const MIN_DISPLAY_NAME_LENGTH = 2
 const MAX_DISPLAY_NAME_LENGTH = 30
@@ -216,11 +212,7 @@
       keyHash: toBase64(key),
       displayName: fallbackDisplayName(email),
       avatar: null,
-<<<<<<< HEAD
       mnemonic,
-=======
-      mustChangePassword: true,
->>>>>>> 68b51530
       createdAt: now,
       updatedAt: now,
     }
