import * as SqlPlugin from '@tauri-apps/plugin-sql'
import type { default as Database } from '@tauri-apps/plugin-sql'
import { mkdir } from '@tauri-apps/plugin-fs'
import { appDataDir, join } from '@tauri-apps/api/path'
import type {
  DatabaseClient,
  DocRecord,
  OwnedCollection,
  PasswordRecord,
  SiteRecord,
  UserAvatarMeta,
  UserRecord,
  UsersTable,
} from './database'
import { generateMnemonicPhrase } from '../lib/mnemonic'

type SqliteRow = Record<string, unknown>

type Migration = {
  version: number
  run(connection: Database): Promise<void>
}

function fallbackDisplayName(email: string, displayName?: string) {
  const trimmed = (displayName ?? '').trim()
  if (trimmed) return trimmed
  const prefix = email.split('@')[0]?.trim()
  return prefix || email || '用户'
}

function toNumber(value: unknown): number {
  if (typeof value === 'number' && Number.isFinite(value)) return value
  if (typeof value === 'string' && value.trim()) {
    const parsed = Number(value)
    if (Number.isFinite(parsed)) return parsed
  }
  return 0
}

function toOptionalNumber(value: unknown): number | undefined {
  if (value === null || value === undefined) return undefined
  if (typeof value === 'number' && Number.isFinite(value)) return value
  if (typeof value === 'string' && value.trim()) {
    const parsed = Number(value)
    if (Number.isFinite(parsed)) return parsed
  }
  return undefined
}

function toOptionalString(value: unknown): string | undefined {
  if (value === null || value === undefined) return undefined
  return String(value)
}

function toBoolean(value: unknown): boolean {
  if (typeof value === 'boolean') return value
  if (typeof value === 'number') return value !== 0
  if (typeof value === 'string') {
    const normalized = value.trim().toLowerCase()
    if (!normalized) return false
    if (normalized === 'true') return true
    if (normalized === 'false') return false
    const parsed = Number(normalized)
    if (Number.isFinite(parsed)) {
      return parsed !== 0
    }
  }
  return false
}

function serializeDocument(document: DocRecord['document']): string | null {
  if (!document) return null
  try {
    return JSON.stringify(document)
  } catch (error) {
    console.warn('Failed to serialize document payload for SQLite storage', error)
    return null
  }
}

function parseDocument(value: unknown): DocRecord['document'] {
  if (typeof value !== 'string' || !value.trim()) return undefined
  try {
    return JSON.parse(value) as DocRecord['document']
  } catch (error) {
    console.warn('Failed to parse stored document payload from SQLite', error)
    return undefined
  }
}

function serializeAvatar(meta: UserRecord['avatar']): string | null {
  if (!meta) return null
  try {
    return JSON.stringify(meta)
  } catch (error) {
    console.warn('Failed to serialize avatar payload for SQLite storage', error)
    return null
  }
}

function parseAvatar(value: unknown): UserAvatarMeta | null {
  if (typeof value !== 'string' || !value.trim()) return null
  try {
    const parsed = JSON.parse(value) as UserAvatarMeta
    if (!parsed || typeof parsed !== 'object') return null
    if (typeof parsed.dataUrl !== 'string' || !parsed.dataUrl) return null
    return {
      dataUrl: parsed.dataUrl,
      mime: typeof parsed.mime === 'string' ? parsed.mime : 'image/png',
      size: typeof parsed.size === 'number' ? parsed.size : 0,
      width: typeof parsed.width === 'number' ? parsed.width : 0,
      height: typeof parsed.height === 'number' ? parsed.height : 0,
      updatedAt: typeof parsed.updatedAt === 'number' ? parsed.updatedAt : Date.now(),
    }
  } catch (error) {
    console.warn('Failed to parse avatar payload from SQLite', error)
    return null
  }
}

function normalizeParams(values: unknown[]): unknown[] {
  return values.map(item => (item === undefined ? null : item))
}

async function resolveDatabasePath() {
  const baseDir = await appDataDir()
  await mkdir(baseDir, { recursive: true })
  return join(baseDir, 'app.sqlite')
}

const MIGRATIONS: Migration[] = [
  {
    version: 1,
    async run(connection) {
      await connection.execute(`
        CREATE TABLE IF NOT EXISTS users (
          email TEXT PRIMARY KEY,
          salt TEXT NOT NULL,
          keyHash TEXT NOT NULL,
          createdAt INTEGER NOT NULL,
          updatedAt INTEGER NOT NULL
        )
      `)
      await connection.execute(`
        CREATE TABLE IF NOT EXISTS passwords (
          id INTEGER PRIMARY KEY AUTOINCREMENT,
          ownerEmail TEXT NOT NULL,
          title TEXT NOT NULL,
          username TEXT NOT NULL,
          passwordCipher TEXT NOT NULL,
          url TEXT,
          createdAt INTEGER NOT NULL,
          updatedAt INTEGER NOT NULL
        )
      `)
      await connection.execute(`
        CREATE TABLE IF NOT EXISTS sites (
          id INTEGER PRIMARY KEY AUTOINCREMENT,
          ownerEmail TEXT NOT NULL,
          title TEXT NOT NULL,
          url TEXT NOT NULL,
          description TEXT,
          createdAt INTEGER NOT NULL,
          updatedAt INTEGER NOT NULL
        )
      `)
      await connection.execute(`
        CREATE TABLE IF NOT EXISTS docs (
          id INTEGER PRIMARY KEY AUTOINCREMENT,
          ownerEmail TEXT NOT NULL,
          title TEXT NOT NULL,
          description TEXT,
          document TEXT,
          createdAt INTEGER NOT NULL,
          updatedAt INTEGER NOT NULL
        )
      `)
    },
  },
  {
    version: 2,
    async run(connection) {
      await connection.execute('CREATE INDEX IF NOT EXISTS idx_passwords_ownerEmail ON passwords(ownerEmail)')
      await connection.execute(
        'CREATE INDEX IF NOT EXISTS idx_passwords_ownerEmail_updatedAt ON passwords(ownerEmail, updatedAt)',
      )
      await connection.execute('CREATE INDEX IF NOT EXISTS idx_sites_ownerEmail ON sites(ownerEmail)')
      await connection.execute(
        'CREATE INDEX IF NOT EXISTS idx_sites_ownerEmail_updatedAt ON sites(ownerEmail, updatedAt)',
      )
      await connection.execute('CREATE INDEX IF NOT EXISTS idx_docs_ownerEmail ON docs(ownerEmail)')
      await connection.execute(
        'CREATE INDEX IF NOT EXISTS idx_docs_ownerEmail_updatedAt ON docs(ownerEmail, updatedAt)',
      )
    },
  },
  {
    version: 3,
    async run(connection) {
      const columns = await connection.select<{ name?: string }[]>(`PRAGMA table_info(docs)`)
      type ColumnInfo = { name: string }
      const hasDocumentColumn = (columns as ColumnInfo[]).some((column) => column.name === 'document')
      if (!hasDocumentColumn) {
        await connection.execute('ALTER TABLE docs ADD COLUMN document TEXT')
      }
    },
  },
  {
    version: 4,
    async run(connection) {
      const columns = await connection.select<{ name?: string }[]>(`PRAGMA table_info(users)`)
      type ColumnInfo = { name: string }
      const hasDisplayName = (columns as ColumnInfo[]).some(column => column.name === 'displayName')
      const hasAvatar = (columns as ColumnInfo[]).some(column => column.name === 'avatar')
      const hasMustChangePassword = (columns as ColumnInfo[]).some(
        column => column.name === 'mustChangePassword',
      )
      if (!hasDisplayName) {
        await connection.execute('ALTER TABLE users ADD COLUMN displayName TEXT')
      }
      if (!hasAvatar) {
        await connection.execute('ALTER TABLE users ADD COLUMN avatar TEXT')
      }
      if (!hasMustChangePassword) {
        await connection.execute('ALTER TABLE users ADD COLUMN mustChangePassword INTEGER NOT NULL DEFAULT 0')
      }

      const rows = await connection.select<{ email?: string; displayName?: string }[]>(
        'SELECT email, displayName FROM users',
      )
      for (const row of rows) {
        const email = String(row.email ?? '')
        if (!email) continue
        const normalized = fallbackDisplayName(email, row.displayName ? String(row.displayName) : undefined)
        await connection.execute('UPDATE users SET displayName = ? WHERE email = ?', [normalized, email])
      }
    },
  },
  {
    version: 5,
    async run(connection) {
      const columns = await connection.select<{ name?: string }[]>(`PRAGMA table_info(users)`)
      type ColumnInfo = { name: string }
<<<<<<< HEAD
      const hasMnemonic = (columns as ColumnInfo[]).some(column => column.name === 'mnemonic')
      if (!hasMnemonic) {
        await connection.execute('ALTER TABLE users ADD COLUMN mnemonic TEXT')
      }

      const rows = await connection.select<
        { email?: string; mnemonic?: string; updatedAt?: number | string | null }[]
      >('SELECT email, mnemonic, updatedAt FROM users')

      for (const row of rows) {
        const email = String(row.email ?? '')
        if (!email) continue
        const existing = typeof row.mnemonic === 'string' ? row.mnemonic.trim() : ''
        if (existing) continue
        const mnemonic = generateMnemonicPhrase()
        const previousUpdatedAt = toOptionalNumber(row.updatedAt)
        const timestamp = typeof previousUpdatedAt === 'number' && Number.isFinite(previousUpdatedAt)
          ? previousUpdatedAt
          : Date.now()
        await connection.execute('UPDATE users SET mnemonic = ?, updatedAt = ? WHERE email = ?', [mnemonic, timestamp, email])
=======
      const hasMustChangePassword = (columns as ColumnInfo[]).some(
        column => column.name === 'mustChangePassword',
      )
      if (!hasMustChangePassword) {
        await connection.execute('ALTER TABLE users ADD COLUMN mustChangePassword INTEGER NOT NULL DEFAULT 0')
>>>>>>> 68b51530
      }
    },
  },
]

async function runMigrations(connection: Database) {
  const rows = await connection.select<{ user_version?: number }[]>(`PRAGMA user_version`)
  const currentVersion = rows.length > 0 ? toNumber(rows[0]?.user_version) : 0
  let version = currentVersion
  for (const migration of MIGRATIONS) {
    if (version < migration.version) {
      await migration.run(connection)
      await connection.execute(`PRAGMA user_version = ${migration.version}`)
      version = migration.version
    }
  }
}

function createUsersCollection(connection: Database): UsersTable {
  return {
    async get(key) {
      const rows = await connection.select<SqliteRow[]>(
<<<<<<< HEAD
        'SELECT email, salt, keyHash, displayName, avatar, mnemonic, createdAt, updatedAt FROM users WHERE email = ? LIMIT 1',
=======
        'SELECT email, salt, keyHash, displayName, avatar, mustChangePassword, createdAt, updatedAt FROM users WHERE email = ? LIMIT 1',
>>>>>>> 68b51530
        [key],
      )
      const row = rows[0]
      if (!row) return undefined
      return {
        email: String(row.email ?? ''),
        salt: String(row.salt ?? ''),
        keyHash: String(row.keyHash ?? ''),
        displayName: fallbackDisplayName(String(row.email ?? ''), row.displayName ? String(row.displayName) : undefined),
        avatar: parseAvatar(row.avatar),
<<<<<<< HEAD
        mnemonic: String(row.mnemonic ?? ''),
=======
        mustChangePassword: toBoolean(row.mustChangePassword),
>>>>>>> 68b51530
        createdAt: toNumber(row.createdAt),
        updatedAt: toNumber(row.updatedAt),
      }
    },
    async put(record) {
      await connection.execute(
<<<<<<< HEAD
        'INSERT OR REPLACE INTO users (email, salt, keyHash, displayName, avatar, mnemonic, createdAt, updatedAt) VALUES (?, ?, ?, ?, ?, ?, ?, ?)',
=======
        'INSERT OR REPLACE INTO users (email, salt, keyHash, displayName, avatar, mustChangePassword, createdAt, updatedAt) VALUES (?, ?, ?, ?, ?, ?, ?, ?)',
>>>>>>> 68b51530
        [
          record.email,
          record.salt,
          record.keyHash,
          record.displayName,
          serializeAvatar(record.avatar),
<<<<<<< HEAD
          record.mnemonic,
=======
          record.mustChangePassword ? 1 : 0,
>>>>>>> 68b51530
          record.createdAt,
          record.updatedAt,
        ],
      )
      return record.email
    },
    async delete(key) {
      await connection.execute('DELETE FROM users WHERE email = ?', [key])
    },
  }
}

function createOwnedCollection<T extends { id?: number; ownerEmail: string; createdAt: number; updatedAt: number }>(
  connection: Database,
  options: {
    table: string
    selectColumns: readonly string[]
    mapRow: (row: SqliteRow) => T
    prepareInsert: (record: T) => { columns: string[]; values: unknown[] }
    prepareUpdate: (record: T) => { columns: string[]; values: unknown[] }
  },
): OwnedCollection<T> {
  const columnsList = options.selectColumns.join(', ')
  async function add(record: T) {
    const { columns, values } = options.prepareInsert(record)
    const placeholders = columns.map(() => '?').join(', ')
    await connection.execute(
      `INSERT INTO ${options.table} (${columns.join(', ')}) VALUES (${placeholders})`,
      normalizeParams(values),
    )
    const rows = await connection.select<{ id?: number }[]>(`SELECT last_insert_rowid() as id`)
    const inserted = rows[0]?.id
    return toNumber(inserted)
  }

  async function put(record: T) {
    if (typeof record.id !== 'number') {
      return add(record)
    }
    const { columns, values } = options.prepareUpdate(record)
    const assignments = columns.map(column => `${column} = ?`).join(', ')
    await connection.execute(
      `UPDATE ${options.table} SET ${assignments} WHERE id = ?`,
      normalizeParams([...values, record.id]),
    )
    return record.id
  }

  return {
    where: (_index: 'ownerEmail') => ({
      equals: value => ({
        toArray: async () => {
          const rows = await connection.select<SqliteRow[]>(
            `SELECT ${columnsList} FROM ${options.table} WHERE ownerEmail = ? ORDER BY updatedAt DESC, id DESC`,
            [value],
          )
          return rows.map(options.mapRow)
        },
      }),
    }),
    add,
    put,
    async delete(key) {
      await connection.execute(`DELETE FROM ${options.table} WHERE id = ?`, [key])
    },
  }
}

function mapPasswordRow(row: SqliteRow): PasswordRecord {
  const createdAt = toNumber(row.createdAt)
  const updatedAt = toNumber(row.updatedAt ?? createdAt)
  return {
    id: toOptionalNumber(row.id),
    ownerEmail: String(row.ownerEmail ?? ''),
    title: String(row.title ?? ''),
    username: String(row.username ?? ''),
    passwordCipher: String(row.passwordCipher ?? ''),
    url: toOptionalString(row.url),
    createdAt,
    updatedAt,
  }
}

function mapSiteRow(row: SqliteRow): SiteRecord {
  const createdAt = toNumber(row.createdAt)
  const updatedAt = toNumber(row.updatedAt ?? createdAt)
  return {
    id: toOptionalNumber(row.id),
    ownerEmail: String(row.ownerEmail ?? ''),
    title: String(row.title ?? ''),
    url: String(row.url ?? ''),
    description: toOptionalString(row.description),
    createdAt,
    updatedAt,
  }
}

function mapDocRow(row: SqliteRow): DocRecord {
  const createdAt = toNumber(row.createdAt)
  const updatedAt = toNumber(row.updatedAt ?? createdAt)
  return {
    id: toOptionalNumber(row.id),
    ownerEmail: String(row.ownerEmail ?? ''),
    title: String(row.title ?? ''),
    description: toOptionalString(row.description),
    document: parseDocument(row.document),
    createdAt,
    updatedAt,
  }
}

function preparePasswordInsert(record: PasswordRecord) {
  return {
    columns: ['ownerEmail', 'title', 'username', 'passwordCipher', 'url', 'createdAt', 'updatedAt'],
    values: [
      record.ownerEmail,
      record.title,
      record.username,
      record.passwordCipher,
      record.url ?? null,
      record.createdAt,
      record.updatedAt,
    ],
  }
}

function preparePasswordUpdate(record: PasswordRecord) {
  return {
    columns: ['title', 'username', 'passwordCipher', 'url', 'updatedAt'],
    values: [record.title, record.username, record.passwordCipher, record.url ?? null, record.updatedAt],
  }
}

function prepareSiteInsert(record: SiteRecord) {
  return {
    columns: ['ownerEmail', 'title', 'url', 'description', 'createdAt', 'updatedAt'],
    values: [
      record.ownerEmail,
      record.title,
      record.url,
      record.description ?? null,
      record.createdAt,
      record.updatedAt,
    ],
  }
}

function prepareSiteUpdate(record: SiteRecord) {
  return {
    columns: ['title', 'url', 'description', 'updatedAt'],
    values: [record.title, record.url, record.description ?? null, record.updatedAt],
  }
}

function prepareDocInsert(record: DocRecord) {
  return {
    columns: ['ownerEmail', 'title', 'description', 'document', 'createdAt', 'updatedAt'],
    values: [
      record.ownerEmail,
      record.title,
      record.description ?? null,
      serializeDocument(record.document),
      record.createdAt,
      record.updatedAt,
    ],
  }
}

function prepareDocUpdate(record: DocRecord) {
  return {
    columns: ['title', 'description', 'document', 'updatedAt'],
    values: [record.title, record.description ?? null, serializeDocument(record.document), record.updatedAt],
  }
}

type SqlDatabaseConstructor = { load: (identifier: string) => Promise<Database> }

function resolveSqlDatabase(): SqlDatabaseConstructor {
  const plugin = SqlPlugin as unknown as Record<string, unknown>
  if (Object.prototype.hasOwnProperty.call(plugin, 'default')) {
    const defaultExport = plugin.default as SqlDatabaseConstructor | undefined
    if (defaultExport && typeof defaultExport.load === 'function') {
      return defaultExport
    }
  }
  if (Object.prototype.hasOwnProperty.call(plugin, 'Database')) {
    const namedExport = plugin.Database as SqlDatabaseConstructor | undefined
    if (namedExport && typeof namedExport.load === 'function') {
      return namedExport
    }
  }
  if (typeof (plugin as SqlDatabaseConstructor)?.load === 'function') {
    return plugin as unknown as SqlDatabaseConstructor
  }
  throw new Error('SQL plugin is unavailable')
}

export async function createSqliteDatabase(): Promise<DatabaseClient> {
  const SqlDatabase = resolveSqlDatabase()
  const dbPath = await resolveDatabasePath()
  const identifier = `sqlite:${dbPath}`
  const connection = await SqlDatabase.load(identifier)
  await connection.execute('PRAGMA foreign_keys = ON')
  await connection.execute('PRAGMA journal_mode = WAL')
  await runMigrations(connection)

  const ready = Promise.resolve()

  return {
    open: () => ready,
    users: createUsersCollection(connection),
    passwords: createOwnedCollection(connection, {
      table: 'passwords',
      selectColumns: ['id', 'ownerEmail', 'title', 'username', 'passwordCipher', 'url', 'createdAt', 'updatedAt'],
      mapRow: mapPasswordRow,
      prepareInsert: preparePasswordInsert,
      prepareUpdate: preparePasswordUpdate,
    }),
    sites: createOwnedCollection(connection, {
      table: 'sites',
      selectColumns: ['id', 'ownerEmail', 'title', 'url', 'description', 'createdAt', 'updatedAt'],
      mapRow: mapSiteRow,
      prepareInsert: prepareSiteInsert,
      prepareUpdate: prepareSiteUpdate,
    }),
    docs: createOwnedCollection(connection, {
      table: 'docs',
      selectColumns: ['id', 'ownerEmail', 'title', 'description', 'document', 'createdAt', 'updatedAt'],
      mapRow: mapDocRow,
      prepareInsert: prepareDocInsert,
      prepareUpdate: prepareDocUpdate,
    }),
  }
}<|MERGE_RESOLUTION|>--- conflicted
+++ resolved
@@ -241,7 +241,6 @@
     async run(connection) {
       const columns = await connection.select<{ name?: string }[]>(`PRAGMA table_info(users)`)
       type ColumnInfo = { name: string }
-<<<<<<< HEAD
       const hasMnemonic = (columns as ColumnInfo[]).some(column => column.name === 'mnemonic')
       if (!hasMnemonic) {
         await connection.execute('ALTER TABLE users ADD COLUMN mnemonic TEXT')
@@ -262,13 +261,6 @@
           ? previousUpdatedAt
           : Date.now()
         await connection.execute('UPDATE users SET mnemonic = ?, updatedAt = ? WHERE email = ?', [mnemonic, timestamp, email])
-=======
-      const hasMustChangePassword = (columns as ColumnInfo[]).some(
-        column => column.name === 'mustChangePassword',
-      )
-      if (!hasMustChangePassword) {
-        await connection.execute('ALTER TABLE users ADD COLUMN mustChangePassword INTEGER NOT NULL DEFAULT 0')
->>>>>>> 68b51530
       }
     },
   },
@@ -291,11 +283,7 @@
   return {
     async get(key) {
       const rows = await connection.select<SqliteRow[]>(
-<<<<<<< HEAD
         'SELECT email, salt, keyHash, displayName, avatar, mnemonic, createdAt, updatedAt FROM users WHERE email = ? LIMIT 1',
-=======
-        'SELECT email, salt, keyHash, displayName, avatar, mustChangePassword, createdAt, updatedAt FROM users WHERE email = ? LIMIT 1',
->>>>>>> 68b51530
         [key],
       )
       const row = rows[0]
@@ -306,33 +294,21 @@
         keyHash: String(row.keyHash ?? ''),
         displayName: fallbackDisplayName(String(row.email ?? ''), row.displayName ? String(row.displayName) : undefined),
         avatar: parseAvatar(row.avatar),
-<<<<<<< HEAD
         mnemonic: String(row.mnemonic ?? ''),
-=======
-        mustChangePassword: toBoolean(row.mustChangePassword),
->>>>>>> 68b51530
         createdAt: toNumber(row.createdAt),
         updatedAt: toNumber(row.updatedAt),
       }
     },
     async put(record) {
       await connection.execute(
-<<<<<<< HEAD
         'INSERT OR REPLACE INTO users (email, salt, keyHash, displayName, avatar, mnemonic, createdAt, updatedAt) VALUES (?, ?, ?, ?, ?, ?, ?, ?)',
-=======
-        'INSERT OR REPLACE INTO users (email, salt, keyHash, displayName, avatar, mustChangePassword, createdAt, updatedAt) VALUES (?, ?, ?, ?, ?, ?, ?, ?)',
->>>>>>> 68b51530
         [
           record.email,
           record.salt,
           record.keyHash,
           record.displayName,
           serializeAvatar(record.avatar),
-<<<<<<< HEAD
           record.mnemonic,
-=======
-          record.mustChangePassword ? 1 : 0,
->>>>>>> 68b51530
           record.createdAt,
           record.updatedAt,
         ],
