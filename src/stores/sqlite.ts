--- conflicted
+++ resolved
@@ -1,8 +1,4 @@
-<<<<<<< HEAD
 import Database from '@tauri-apps/plugin-sql'
-=======
-import * as SqlPlugin from '@tauri-apps/plugin-sql'
->>>>>>> 492cb37f
 import { mkdir } from '@tauri-apps/plugin-fs'
 import { appDataDir, join } from '@tauri-apps/api/path'
 import type {
