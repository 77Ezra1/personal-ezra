<<<<<<< HEAD
import { lazy, useEffect } from 'react'
import type { ReactNode } from 'react'
import { BrowserRouter, Navigate, NavLink, Outlet, Route, Routes } from 'react-router-dom'
import { useAuthStore } from './stores/auth'
=======
import { createContext, lazy, useCallback, useContext, useEffect, useMemo, useState } from 'react'
import type { ReactNode } from 'react'
import { BrowserRouter, Navigate, Route, Routes, useNavigate } from 'react-router-dom'
import { toast } from './utils/toast'
import { migrateIfNeeded } from './lib/migrate'
import { bootstrap } from './lib/bootstrap'
import { Theme, useSettings } from './store/useSettings'
>>>>>>> 0752888a

const Login = lazy(() => import('./routes/Login'))
const Register = lazy(() => import('./routes/Register'))
const Dashboard = lazy(() => import('./routes/Dashboard'))
<<<<<<< HEAD
const Passwords = lazy(() => import('./routes/Passwords'))
const Sites = lazy(() => import('./routes/Sites'))
const Docs = lazy(() => import('./routes/Docs'))

function GuestLayout({ children }: { children: ReactNode }) {
  return (
    <div className="min-h-screen bg-slate-950 text-slate-100">
      <div className="mx-auto flex min-h-screen w-full max-w-md flex-col justify-center px-6 py-12">
        {children}
      </div>
    </div>
  )
}

function AuthenticatedLayout() {
  const email = useAuthStore(s => s.email)
  const logout = useAuthStore(s => s.logout)
=======

const SESSION_STORAGE_KEY = 'pms-web:session-email'

type AppContextValue = {
  email: string | null
  startSession: (email: string) => void
  endSession: () => void
}

const AppContext = createContext<AppContextValue | undefined>(undefined)

export function useAppContext(): AppContextValue {
  const context = useContext(AppContext)
  if (!context) {
    throw new Error('useAppContext must be used within the App provider')
  }
  return context
}

function getStoredEmail(): string | null {
  if (typeof window === 'undefined') return null
  try {
    const stored = window.localStorage.getItem(SESSION_STORAGE_KEY)
    return stored && stored.length > 0 ? stored : null
  } catch (error) {
    console.warn('failed to read stored session email', error)
    return null
  }
}

function SessionProvider({ children }: { children: ReactNode }) {
  const navigate = useNavigate()
  const [email, setEmail] = useState<string | null>(() => getStoredEmail())

  useEffect(() => {
    if (typeof window === 'undefined') return
    const handleStorage = (event: StorageEvent) => {
      if (event.key !== SESSION_STORAGE_KEY) return
      setEmail(event.newValue && event.newValue.length > 0 ? event.newValue : null)
    }
    window.addEventListener('storage', handleStorage)
    return () => window.removeEventListener('storage', handleStorage)
  }, [])

  const startSession = useCallback(
    (nextEmail: string) => {
      setEmail(nextEmail)
      try {
        window.localStorage.setItem(SESSION_STORAGE_KEY, nextEmail)
      } catch (error) {
        console.warn('failed to persist session email', error)
      }
      navigate('/dashboard', { replace: true })
    },
    [navigate],
  )

  const endSession = useCallback(() => {
    setEmail(null)
    try {
      window.localStorage.removeItem(SESSION_STORAGE_KEY)
    } catch (error) {
      console.warn('failed to clear session email', error)
    }
    navigate('/login', { replace: true })
  }, [navigate])

  const value = useMemo<AppContextValue>(
    () => ({ email, startSession, endSession }),
    [email, startSession, endSession],
  )
>>>>>>> 0752888a

  return <AppContext.Provider value={value}>{children}</AppContext.Provider>
}

function AppBackground({ children }: { children: ReactNode }) {
  return (
<<<<<<< HEAD
    <div className="min-h-screen bg-slate-950 text-slate-100">
      <header className="border-b border-white/10 bg-slate-900/80 backdrop-blur">
        <div className="mx-auto flex w-full max-w-5xl flex-col gap-3 px-6 py-6 lg:flex-row lg:items-center lg:justify-between">
          <div>
            <h1 className="text-2xl font-semibold text-white">离线管理工具</h1>
            <p className="text-sm text-slate-300">管理密码、网站与文档，数据仅保存在本地。</p>
          </div>
          <div className="flex items-center gap-4 text-sm text-slate-200">
            <span className="truncate">{email}</span>
            <button
              type="button"
              onClick={() => {
                void logout()
              }}
              className="inline-flex items-center justify-center rounded-full border border-white/20 px-4 py-2 font-medium text-white transition hover:border-white/40 hover:bg-white/10"
            >
              登出
            </button>
          </div>
        </div>
        <nav className="border-t border-white/5">
          <div className="mx-auto flex w-full max-w-5xl gap-4 px-6 py-3 text-sm">
            <NavLink
              to="/dashboard"
              end
              className={({ isActive }) =>
                `rounded-full px-4 py-2 transition ${isActive ? 'bg-white text-slate-900' : 'text-slate-200 hover:bg-white/10'}`
              }
            >
              总览
            </NavLink>
            <NavLink
              to="/dashboard/passwords"
              className={({ isActive }) =>
                `rounded-full px-4 py-2 transition ${isActive ? 'bg-white text-slate-900' : 'text-slate-200 hover:bg-white/10'}`
              }
            >
              密码库
            </NavLink>
            <NavLink
              to="/dashboard/sites"
              className={({ isActive }) =>
                `rounded-full px-4 py-2 transition ${isActive ? 'bg-white text-slate-900' : 'text-slate-200 hover:bg-white/10'}`
              }
            >
              网站管理
            </NavLink>
            <NavLink
              to="/dashboard/docs"
              className={({ isActive }) =>
                `rounded-full px-4 py-2 transition ${isActive ? 'bg-white text-slate-900' : 'text-slate-200 hover:bg-white/10'}`
              }
            >
              文档管理
            </NavLink>
          </div>
        </nav>
      </header>
      <main className="mx-auto w-full max-w-5xl px-6 py-10">
        <Outlet />
=======
    <div className="relative min-h-dvh bg-gradient-to-br from-slate-950 via-slate-950 to-slate-900 text-slate-100">
      <div
        className="pointer-events-none absolute inset-x-0 top-0 h-96 bg-[radial-gradient(circle_at_top,rgba(148,163,255,0.12),rgba(15,23,42,0))]"
        aria-hidden
      />
      {children}
    </div>
  )
}

function GuestLayout({ children }: { children: ReactNode }) {
  return (
    <main className="relative flex min-h-dvh items-center justify-center px-6 py-12">
      <div className="w-full max-w-md">{children}</div>
    </main>
  )
}

function AuthenticatedLayout({ children }: { children: ReactNode }) {
  const { email, endSession } = useAppContext()

  return (
    <div className="relative flex min-h-dvh flex-col">
      <header className="border-b border-white/10 bg-white/5 backdrop-blur">
        <div className="mx-auto flex h-16 w-full max-w-5xl items-center justify-between px-6">
          <span className="text-sm text-slate-200">
            Signed in as <span className="font-semibold text-white">{email}</span>
          </span>
          <button
            type="button"
            onClick={endSession}
            className="inline-flex items-center justify-center rounded-full border border-white/20 px-4 py-2 text-sm font-semibold text-white transition hover:border-white/40 hover:bg-white/10"
          >
            Sign out
          </button>
        </div>
      </header>
      <main className="relative flex flex-1 justify-center px-6 py-12">
        <div className="w-full max-w-5xl">{children}</div>
>>>>>>> 0752888a
      </main>
    </div>
  )
}

<<<<<<< HEAD
export default function App() {
  const email = useAuthStore(s => s.email)
  const init = useAuthStore(s => s.init)
  const initialized = useAuthStore(s => s.initialized)

  useEffect(() => {
    void init()
  }, [init])

  if (!initialized) {
    return <div className="min-h-screen bg-slate-950 px-6 py-10 text-slate-100">加载中...</div>
=======
function AppRoutes() {
  const { email } = useAppContext()

  return (
    <Routes>
      <Route path="/" element={<Navigate to={email ? '/dashboard' : '/login'} replace />} />
      <Route
        path="/login"
        element={email ? <Navigate to="/dashboard" replace /> : <GuestLayout><Login /></GuestLayout>}
      />
      <Route
        path="/register"
        element={email ? <Navigate to="/dashboard" replace /> : <GuestLayout><Register /></GuestLayout>}
      />
      <Route
        path="/dashboard"
        element={email ? <AuthenticatedLayout><Dashboard /></AuthenticatedLayout> : <Navigate to="/login" replace />}
      />
      <Route path="*" element={<Navigate to="/" replace />} />
    </Routes>
  )
}

export default function App() {
  const [ready, setReady] = useState(false)

  useEffect(() => {
    bootstrap()
      .catch(error => console.error('bootstrap error:', error))
      .finally(() => {
        migrateIfNeeded().catch(() => {})
        if (typeof window !== 'undefined') {
          window.alert = (msg: unknown) => {
            try {
              toast.info(String(msg))
            } catch {
              /* noop */
            }
          }
        }
        useSettings.getState().load()
        setReady(true)
      })
  }, [])

  useEffect(() => {
    const applyTheme = (theme: Theme) => {
      document.documentElement.classList.toggle('dark', theme === 'dark')
    }
    let previous = useSettings.getState().theme
    applyTheme(previous)
    const unsubscribe = useSettings.subscribe(state => {
      if (state.theme !== previous) {
        previous = state.theme
        applyTheme(state.theme)
      }
    })
    return unsubscribe
  }, [])

  if (!ready) {
    return <div>加载中...</div>
>>>>>>> 0752888a
  }

  return (
    <BrowserRouter>
<<<<<<< HEAD
      <Routes>
        <Route path="/" element={<Navigate to={email ? '/dashboard' : '/login'} replace />} />
        <Route
          path="/login"
          element={email ? <Navigate to="/dashboard" replace /> : <GuestLayout><Login /></GuestLayout>}
        />
        <Route
          path="/register"
          element={email ? <Navigate to="/dashboard" replace /> : <GuestLayout><Register /></GuestLayout>}
        />
        <Route
          path="/dashboard/*"
          element={email ? <AuthenticatedLayout /> : <Navigate to="/login" replace />}
        >
          <Route index element={<Dashboard />} />
          <Route path="passwords" element={<Passwords />} />
          <Route path="sites" element={<Sites />} />
          <Route path="docs" element={<Docs />} />
        </Route>
        <Route path="*" element={<Navigate to="/" replace />} />
      </Routes>
=======
      <SessionProvider>
        <AppBackground>
          <AppRoutes />
        </AppBackground>
      </SessionProvider>
>>>>>>> 0752888a
    </BrowserRouter>
  )
}<|MERGE_RESOLUTION|>--- conflicted
+++ resolved
@@ -1,22 +1,11 @@
-<<<<<<< HEAD
 import { lazy, useEffect } from 'react'
 import type { ReactNode } from 'react'
 import { BrowserRouter, Navigate, NavLink, Outlet, Route, Routes } from 'react-router-dom'
 import { useAuthStore } from './stores/auth'
-=======
-import { createContext, lazy, useCallback, useContext, useEffect, useMemo, useState } from 'react'
-import type { ReactNode } from 'react'
-import { BrowserRouter, Navigate, Route, Routes, useNavigate } from 'react-router-dom'
-import { toast } from './utils/toast'
-import { migrateIfNeeded } from './lib/migrate'
-import { bootstrap } from './lib/bootstrap'
-import { Theme, useSettings } from './store/useSettings'
->>>>>>> 0752888a
 
 const Login = lazy(() => import('./routes/Login'))
 const Register = lazy(() => import('./routes/Register'))
 const Dashboard = lazy(() => import('./routes/Dashboard'))
-<<<<<<< HEAD
 const Passwords = lazy(() => import('./routes/Passwords'))
 const Sites = lazy(() => import('./routes/Sites'))
 const Docs = lazy(() => import('./routes/Docs'))
@@ -34,86 +23,9 @@
 function AuthenticatedLayout() {
   const email = useAuthStore(s => s.email)
   const logout = useAuthStore(s => s.logout)
-=======
-
-const SESSION_STORAGE_KEY = 'pms-web:session-email'
-
-type AppContextValue = {
-  email: string | null
-  startSession: (email: string) => void
-  endSession: () => void
-}
-
-const AppContext = createContext<AppContextValue | undefined>(undefined)
-
-export function useAppContext(): AppContextValue {
-  const context = useContext(AppContext)
-  if (!context) {
-    throw new Error('useAppContext must be used within the App provider')
-  }
-  return context
-}
-
-function getStoredEmail(): string | null {
-  if (typeof window === 'undefined') return null
-  try {
-    const stored = window.localStorage.getItem(SESSION_STORAGE_KEY)
-    return stored && stored.length > 0 ? stored : null
-  } catch (error) {
-    console.warn('failed to read stored session email', error)
-    return null
-  }
-}
-
-function SessionProvider({ children }: { children: ReactNode }) {
-  const navigate = useNavigate()
-  const [email, setEmail] = useState<string | null>(() => getStoredEmail())
-
-  useEffect(() => {
-    if (typeof window === 'undefined') return
-    const handleStorage = (event: StorageEvent) => {
-      if (event.key !== SESSION_STORAGE_KEY) return
-      setEmail(event.newValue && event.newValue.length > 0 ? event.newValue : null)
-    }
-    window.addEventListener('storage', handleStorage)
-    return () => window.removeEventListener('storage', handleStorage)
-  }, [])
-
-  const startSession = useCallback(
-    (nextEmail: string) => {
-      setEmail(nextEmail)
-      try {
-        window.localStorage.setItem(SESSION_STORAGE_KEY, nextEmail)
-      } catch (error) {
-        console.warn('failed to persist session email', error)
-      }
-      navigate('/dashboard', { replace: true })
-    },
-    [navigate],
-  )
-
-  const endSession = useCallback(() => {
-    setEmail(null)
-    try {
-      window.localStorage.removeItem(SESSION_STORAGE_KEY)
-    } catch (error) {
-      console.warn('failed to clear session email', error)
-    }
-    navigate('/login', { replace: true })
-  }, [navigate])
-
-  const value = useMemo<AppContextValue>(
-    () => ({ email, startSession, endSession }),
-    [email, startSession, endSession],
-  )
->>>>>>> 0752888a
-
-  return <AppContext.Provider value={value}>{children}</AppContext.Provider>
-}
 
 function AppBackground({ children }: { children: ReactNode }) {
   return (
-<<<<<<< HEAD
     <div className="min-h-screen bg-slate-950 text-slate-100">
       <header className="border-b border-white/10 bg-slate-900/80 backdrop-blur">
         <div className="mx-auto flex w-full max-w-5xl flex-col gap-3 px-6 py-6 lg:flex-row lg:items-center lg:justify-between">
@@ -174,53 +86,11 @@
       </header>
       <main className="mx-auto w-full max-w-5xl px-6 py-10">
         <Outlet />
-=======
-    <div className="relative min-h-dvh bg-gradient-to-br from-slate-950 via-slate-950 to-slate-900 text-slate-100">
-      <div
-        className="pointer-events-none absolute inset-x-0 top-0 h-96 bg-[radial-gradient(circle_at_top,rgba(148,163,255,0.12),rgba(15,23,42,0))]"
-        aria-hidden
-      />
-      {children}
-    </div>
-  )
-}
-
-function GuestLayout({ children }: { children: ReactNode }) {
-  return (
-    <main className="relative flex min-h-dvh items-center justify-center px-6 py-12">
-      <div className="w-full max-w-md">{children}</div>
-    </main>
-  )
-}
-
-function AuthenticatedLayout({ children }: { children: ReactNode }) {
-  const { email, endSession } = useAppContext()
-
-  return (
-    <div className="relative flex min-h-dvh flex-col">
-      <header className="border-b border-white/10 bg-white/5 backdrop-blur">
-        <div className="mx-auto flex h-16 w-full max-w-5xl items-center justify-between px-6">
-          <span className="text-sm text-slate-200">
-            Signed in as <span className="font-semibold text-white">{email}</span>
-          </span>
-          <button
-            type="button"
-            onClick={endSession}
-            className="inline-flex items-center justify-center rounded-full border border-white/20 px-4 py-2 text-sm font-semibold text-white transition hover:border-white/40 hover:bg-white/10"
-          >
-            Sign out
-          </button>
-        </div>
-      </header>
-      <main className="relative flex flex-1 justify-center px-6 py-12">
-        <div className="w-full max-w-5xl">{children}</div>
->>>>>>> 0752888a
       </main>
     </div>
   )
 }
 
-<<<<<<< HEAD
 export default function App() {
   const email = useAuthStore(s => s.email)
   const init = useAuthStore(s => s.init)
@@ -232,75 +102,10 @@
 
   if (!initialized) {
     return <div className="min-h-screen bg-slate-950 px-6 py-10 text-slate-100">加载中...</div>
-=======
-function AppRoutes() {
-  const { email } = useAppContext()
-
-  return (
-    <Routes>
-      <Route path="/" element={<Navigate to={email ? '/dashboard' : '/login'} replace />} />
-      <Route
-        path="/login"
-        element={email ? <Navigate to="/dashboard" replace /> : <GuestLayout><Login /></GuestLayout>}
-      />
-      <Route
-        path="/register"
-        element={email ? <Navigate to="/dashboard" replace /> : <GuestLayout><Register /></GuestLayout>}
-      />
-      <Route
-        path="/dashboard"
-        element={email ? <AuthenticatedLayout><Dashboard /></AuthenticatedLayout> : <Navigate to="/login" replace />}
-      />
-      <Route path="*" element={<Navigate to="/" replace />} />
-    </Routes>
-  )
-}
-
-export default function App() {
-  const [ready, setReady] = useState(false)
-
-  useEffect(() => {
-    bootstrap()
-      .catch(error => console.error('bootstrap error:', error))
-      .finally(() => {
-        migrateIfNeeded().catch(() => {})
-        if (typeof window !== 'undefined') {
-          window.alert = (msg: unknown) => {
-            try {
-              toast.info(String(msg))
-            } catch {
-              /* noop */
-            }
-          }
-        }
-        useSettings.getState().load()
-        setReady(true)
-      })
-  }, [])
-
-  useEffect(() => {
-    const applyTheme = (theme: Theme) => {
-      document.documentElement.classList.toggle('dark', theme === 'dark')
-    }
-    let previous = useSettings.getState().theme
-    applyTheme(previous)
-    const unsubscribe = useSettings.subscribe(state => {
-      if (state.theme !== previous) {
-        previous = state.theme
-        applyTheme(state.theme)
-      }
-    })
-    return unsubscribe
-  }, [])
-
-  if (!ready) {
-    return <div>加载中...</div>
->>>>>>> 0752888a
   }
 
   return (
     <BrowserRouter>
-<<<<<<< HEAD
       <Routes>
         <Route path="/" element={<Navigate to={email ? '/dashboard' : '/login'} replace />} />
         <Route
@@ -322,13 +127,6 @@
         </Route>
         <Route path="*" element={<Navigate to="/" replace />} />
       </Routes>
-=======
-      <SessionProvider>
-        <AppBackground>
-          <AppRoutes />
-        </AppBackground>
-      </SessionProvider>
->>>>>>> 0752888a
     </BrowserRouter>
   )
 }