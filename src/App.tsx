<<<<<<< HEAD
import { useEffect } from 'react'
import { Outlet } from 'react-router-dom'
import Topbar from './components/Topbar'
import Sidebar from './components/Sidebar'
import { useAuthStore } from './stores/auth'

export default function App() {
  const resetActivity = useAuthStore(s => s.resetActivity)
=======
import { useCallback, useEffect, useMemo, useState } from 'react'
import { Outlet, useLocation, useNavigate, useOutletContext } from 'react-router-dom'

const SESSION_STORAGE_KEY = 'pms:session-email'

export interface AppContextValue {
  email: string | null
  startSession: (email: string) => void
  endSession: () => void
}

export function useAppContext() {
  return useOutletContext<AppContextValue>()
}

export default function App() {
  const navigate = useNavigate()
  const location = useLocation()
  const [email, setEmail] = useState<string | null>(() => {
    if (typeof window === 'undefined') return null
    try {
      const stored = window.localStorage.getItem(SESSION_STORAGE_KEY)
      return stored && stored.trim().length > 0 ? stored : null
    } catch {
      return null
    }
  })

  const startSession = useCallback(
    (nextEmail: string) => {
      const normalized = nextEmail.trim().toLowerCase()
      if (!normalized) return
      setEmail(normalized)
      if (typeof window !== 'undefined') {
        try {
          window.localStorage.setItem(SESSION_STORAGE_KEY, normalized)
        } catch {
          /* noop */
        }
      }
      navigate('/dashboard', { replace: true })
    },
    [navigate],
  )

  const endSession = useCallback(() => {
    setEmail(null)
    if (typeof window !== 'undefined') {
      try {
        window.localStorage.removeItem(SESSION_STORAGE_KEY)
      } catch {
        /* noop */
      }
    }
    navigate('/login', { replace: true })
  }, [navigate])
>>>>>>> 67d22b81

  useEffect(() => {
    const path = location.pathname
    if (email) {
      if (path === '/' || path === '/login' || path === '/register') {
        if (path !== '/dashboard') {
          navigate('/dashboard', { replace: true })
        }
      }
    } else if (path === '/' || path === '/dashboard') {
      navigate('/login', { replace: true })
    }
  }, [email, location.pathname, navigate])

  const context = useMemo<AppContextValue>(() => ({ email, startSession, endSession }), [email, startSession, endSession])
  const outlet = <Outlet context={context} />

  return (
    <div className="relative min-h-dvh bg-gradient-to-br from-slate-950 via-slate-950 to-slate-900 text-slate-100">
      <div className="pointer-events-none absolute inset-x-0 top-0 h-96 bg-[radial-gradient(circle_at_top,rgba(148,163,255,0.12),rgba(15,23,42,0))]" aria-hidden />
      {email ? (
        <div className="relative flex min-h-dvh flex-col">
          <header className="border-b border-white/10 bg-white/5 backdrop-blur">
            <div className="mx-auto flex h-16 w-full max-w-5xl items-center justify-between px-6">
              <span className="text-sm text-slate-200">
                Signed in as <span className="font-semibold text-white">{email}</span>
              </span>
              <button
                type="button"
                onClick={endSession}
                className="inline-flex items-center justify-center rounded-full border border-white/20 px-4 py-2 text-sm font-semibold text-white transition hover:border-white/40 hover:bg-white/10"
              >
                Sign out
              </button>
            </div>
          </header>
          <main className="relative flex flex-1 justify-center px-6 py-12">
            <div className="w-full max-w-5xl">{outlet}</div>
          </main>
        </div>
      ) : (
        <main className="relative flex min-h-dvh items-center justify-center px-6 py-12">
          <div className="w-full max-w-md">{outlet}</div>
        </main>
      )}
    </div>
  )
}<|MERGE_RESOLUTION|>--- conflicted
+++ resolved
@@ -1,4 +1,3 @@
-<<<<<<< HEAD
 import { useEffect } from 'react'
 import { Outlet } from 'react-router-dom'
 import Topbar from './components/Topbar'
@@ -7,64 +6,6 @@
 
 export default function App() {
   const resetActivity = useAuthStore(s => s.resetActivity)
-=======
-import { useCallback, useEffect, useMemo, useState } from 'react'
-import { Outlet, useLocation, useNavigate, useOutletContext } from 'react-router-dom'
-
-const SESSION_STORAGE_KEY = 'pms:session-email'
-
-export interface AppContextValue {
-  email: string | null
-  startSession: (email: string) => void
-  endSession: () => void
-}
-
-export function useAppContext() {
-  return useOutletContext<AppContextValue>()
-}
-
-export default function App() {
-  const navigate = useNavigate()
-  const location = useLocation()
-  const [email, setEmail] = useState<string | null>(() => {
-    if (typeof window === 'undefined') return null
-    try {
-      const stored = window.localStorage.getItem(SESSION_STORAGE_KEY)
-      return stored && stored.trim().length > 0 ? stored : null
-    } catch {
-      return null
-    }
-  })
-
-  const startSession = useCallback(
-    (nextEmail: string) => {
-      const normalized = nextEmail.trim().toLowerCase()
-      if (!normalized) return
-      setEmail(normalized)
-      if (typeof window !== 'undefined') {
-        try {
-          window.localStorage.setItem(SESSION_STORAGE_KEY, normalized)
-        } catch {
-          /* noop */
-        }
-      }
-      navigate('/dashboard', { replace: true })
-    },
-    [navigate],
-  )
-
-  const endSession = useCallback(() => {
-    setEmail(null)
-    if (typeof window !== 'undefined') {
-      try {
-        window.localStorage.removeItem(SESSION_STORAGE_KEY)
-      } catch {
-        /* noop */
-      }
-    }
-    navigate('/login', { replace: true })
-  }, [navigate])
->>>>>>> 67d22b81
 
   useEffect(() => {
     const path = location.pathname
