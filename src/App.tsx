import { lazy, useEffect } from 'react'
import type { ReactNode } from 'react'
import { BrowserRouter, Navigate, NavLink, Outlet, Route, Routes } from 'react-router-dom'
<<<<<<< HEAD
import { SESSION_STORAGE_KEY, useAuthStore } from './stores/auth'

const Login = lazy(() => import('./routes/Login'))
const Register = lazy(() => import('./routes/Register'))
const Dashboard = lazy(() => import('./routes/Dashboard'))
const Passwords = lazy(() => import('./routes/Passwords'))
const Sites = lazy(() => import('./routes/Sites'))
const Docs = lazy(() => import('./routes/Docs'))

function GuestLayout({ children }: { children: ReactNode }) {
  return (
    <div className="min-h-screen bg-slate-950 text-slate-100">
      <div className="mx-auto flex min-h-screen w-full max-w-md flex-col justify-center px-6 py-12">
        {children}
      </div>
    </div>
  )
}

function AuthenticatedLayout() {
  const email = useAuthStore(s => s.email)
  const logout = useAuthStore(s => s.logout)

  return (
    <div className="min-h-screen bg-slate-950 text-slate-100">
      <header className="border-b border-white/10 bg-slate-900/80 backdrop-blur">
        <div className="mx-auto flex w-full max-w-5xl flex-col gap-3 px-6 py-6 lg:flex-row lg:items-center lg:justify-between">
          <div>
            <h1 className="text-2xl font-semibold text-white">离线管理工具</h1>
            <p className="text-sm text-slate-300">管理密码、网站与文档，数据仅保存在本地。</p>
          </div>
          <div className="flex items-center gap-4 text-sm text-slate-200">
            <span className="truncate">{email}</span>
            <button
              type="button"
              onClick={() => {
                void logout()
              }}
              className="inline-flex items-center justify-center rounded-full border border-white/20 px-4 py-2 font-medium text-white transition hover:border-white/40 hover:bg-white/10"
            >
              登出
            </button>
          </div>
        </div>
        <nav className="border-t border-white/5">
          <div className="mx-auto flex w-full max-w-5xl gap-4 px-6 py-3 text-sm">
            <NavLink
              to="/dashboard"
              end
              className={({ isActive }) =>
                `rounded-full px-4 py-2 transition ${isActive ? 'bg-white text-slate-900' : 'text-slate-200 hover:bg-white/10'}`
              }
            >
              总览
            </NavLink>
            <NavLink
              to="/dashboard/passwords"
              className={({ isActive }) =>
                `rounded-full px-4 py-2 transition ${isActive ? 'bg-white text-slate-900' : 'text-slate-200 hover:bg-white/10'}`
              }
            >
              密码库
            </NavLink>
            <NavLink
              to="/dashboard/sites"
              className={({ isActive }) =>
                `rounded-full px-4 py-2 transition ${isActive ? 'bg-white text-slate-900' : 'text-slate-200 hover:bg-white/10'}`
              }
            >
              网站管理
            </NavLink>
            <NavLink
              to="/dashboard/docs"
              className={({ isActive }) =>
                `rounded-full px-4 py-2 transition ${isActive ? 'bg-white text-slate-900' : 'text-slate-200 hover:bg-white/10'}`
              }
            >
              文档管理
            </NavLink>
          </div>
        </nav>
      </header>
      <main className="mx-auto w-full max-w-5xl px-6 py-10">
        <Outlet />
      </main>
    </div>
  )
}

export default function App() {
  const email = useAuthStore(s => s.email)
  const init = useAuthStore(s => s.init)
  const initialized = useAuthStore(s => s.initialized)

  useEffect(() => {
    void init()
  }, [init])

  useEffect(() => {
    if (typeof window === 'undefined') return undefined
    function handleStorage(event: StorageEvent) {
      if (event.key === SESSION_STORAGE_KEY) {
        void init()
      }
    }
    window.addEventListener('storage', handleStorage)
    return () => {
      window.removeEventListener('storage', handleStorage)
    }
  }, [init])

  if (!initialized) {
    return <div className="min-h-screen bg-slate-950 px-6 py-10 text-slate-100">加载中...</div>
  }
=======
import { useAuthStore } from './stores/auth'

const Login = lazy(() => import('./routes/Login'))
const Register = lazy(() => import('./routes/Register'))
const Dashboard = lazy(() => import('./routes/Dashboard'))
const Passwords = lazy(() => import('./routes/Passwords'))
const Sites = lazy(() => import('./routes/Sites'))
const Docs = lazy(() => import('./routes/Docs'))

function GuestLayout({ children }: { children: ReactNode }) {
  return (
    <div className="min-h-screen bg-slate-950 text-slate-100">
      <div className="mx-auto flex min-h-screen w-full max-w-md flex-col justify-center px-6 py-12">
        {children}
      </div>
    </div>
  )
}

function AuthenticatedLayout() {
  const email = useAuthStore(s => s.email)
  const logout = useAuthStore(s => s.logout)
>>>>>>> ee24d19d

function AppBackground({ children }: { children: ReactNode }) {
  return (
<<<<<<< HEAD
    <BrowserRouter>
      <Routes>
        <Route path="/" element={<Navigate to={email ? '/dashboard' : '/login'} replace />} />
        <Route
          path="/login"
          element={email ? <Navigate to="/dashboard" replace /> : <GuestLayout><Login /></GuestLayout>}
        />
        <Route
          path="/register"
          element={email ? <Navigate to="/dashboard" replace /> : <GuestLayout><Register /></GuestLayout>}
        />
        <Route
          path="/dashboard/*"
          element={email ? <AuthenticatedLayout /> : <Navigate to="/login" replace />}
        >
          <Route index element={<Dashboard />} />
          <Route path="passwords" element={<Passwords />} />
          <Route path="sites" element={<Sites />} />
          <Route path="docs" element={<Docs />} />
        </Route>
        <Route path="*" element={<Navigate to="/" replace />} />
      </Routes>
    </BrowserRouter>
=======
    <div className="min-h-screen bg-slate-950 text-slate-100">
      <header className="border-b border-white/10 bg-slate-900/80 backdrop-blur">
        <div className="mx-auto flex w-full max-w-5xl flex-col gap-3 px-6 py-6 lg:flex-row lg:items-center lg:justify-between">
          <div>
            <h1 className="text-2xl font-semibold text-white">离线管理工具</h1>
            <p className="text-sm text-slate-300">管理密码、网站与文档，数据仅保存在本地。</p>
          </div>
          <div className="flex items-center gap-4 text-sm text-slate-200">
            <span className="truncate">{email}</span>
            <button
              type="button"
              onClick={() => {
                void logout()
              }}
              className="inline-flex items-center justify-center rounded-full border border-white/20 px-4 py-2 font-medium text-white transition hover:border-white/40 hover:bg-white/10"
            >
              登出
            </button>
          </div>
        </div>
        <nav className="border-t border-white/5">
          <div className="mx-auto flex w-full max-w-5xl gap-4 px-6 py-3 text-sm">
            <NavLink
              to="/dashboard"
              end
              className={({ isActive }) =>
                `rounded-full px-4 py-2 transition ${isActive ? 'bg-white text-slate-900' : 'text-slate-200 hover:bg-white/10'}`
              }
            >
              总览
            </NavLink>
            <NavLink
              to="/dashboard/passwords"
              className={({ isActive }) =>
                `rounded-full px-4 py-2 transition ${isActive ? 'bg-white text-slate-900' : 'text-slate-200 hover:bg-white/10'}`
              }
            >
              密码库
            </NavLink>
            <NavLink
              to="/dashboard/sites"
              className={({ isActive }) =>
                `rounded-full px-4 py-2 transition ${isActive ? 'bg-white text-slate-900' : 'text-slate-200 hover:bg-white/10'}`
              }
            >
              网站管理
            </NavLink>
            <NavLink
              to="/dashboard/docs"
              className={({ isActive }) =>
                `rounded-full px-4 py-2 transition ${isActive ? 'bg-white text-slate-900' : 'text-slate-200 hover:bg-white/10'}`
              }
            >
              文档管理
            </NavLink>
          </div>
        </nav>
      </header>
      <main className="mx-auto w-full max-w-5xl px-6 py-10">
        <Outlet />
      </main>
    </div>
>>>>>>> ee24d19d
  )
}

export default function App() {
  const email = useAuthStore(s => s.email)
  const init = useAuthStore(s => s.init)
  const initialized = useAuthStore(s => s.initialized)

  useEffect(() => {
    void init()
  }, [init])

  if (!initialized) {
    return <div className="min-h-screen bg-slate-950 px-6 py-10 text-slate-100">加载中...</div>
  }

  return (
    <BrowserRouter>
      <Routes>
        <Route path="/" element={<Navigate to={email ? '/dashboard' : '/login'} replace />} />
        <Route
          path="/login"
          element={email ? <Navigate to="/dashboard" replace /> : <GuestLayout><Login /></GuestLayout>}
        />
        <Route
          path="/register"
          element={email ? <Navigate to="/dashboard" replace /> : <GuestLayout><Register /></GuestLayout>}
        />
        <Route
          path="/dashboard/*"
          element={email ? <AuthenticatedLayout /> : <Navigate to="/login" replace />}
        >
          <Route index element={<Dashboard />} />
          <Route path="passwords" element={<Passwords />} />
          <Route path="sites" element={<Sites />} />
          <Route path="docs" element={<Docs />} />
        </Route>
        <Route path="*" element={<Navigate to="/" replace />} />
      </Routes>
    </BrowserRouter>
  )
}<|MERGE_RESOLUTION|>--- conflicted
+++ resolved
@@ -1,7 +1,6 @@
 import { lazy, useEffect } from 'react'
 import type { ReactNode } from 'react'
 import { BrowserRouter, Navigate, NavLink, Outlet, Route, Routes } from 'react-router-dom'
-<<<<<<< HEAD
 import { SESSION_STORAGE_KEY, useAuthStore } from './stores/auth'
 
 const Login = lazy(() => import('./routes/Login'))
@@ -116,34 +115,13 @@
   if (!initialized) {
     return <div className="min-h-screen bg-slate-950 px-6 py-10 text-slate-100">加载中...</div>
   }
-=======
-import { useAuthStore } from './stores/auth'
-
-const Login = lazy(() => import('./routes/Login'))
-const Register = lazy(() => import('./routes/Register'))
-const Dashboard = lazy(() => import('./routes/Dashboard'))
-const Passwords = lazy(() => import('./routes/Passwords'))
-const Sites = lazy(() => import('./routes/Sites'))
-const Docs = lazy(() => import('./routes/Docs'))
-
-function GuestLayout({ children }: { children: ReactNode }) {
-  return (
-    <div className="min-h-screen bg-slate-950 text-slate-100">
-      <div className="mx-auto flex min-h-screen w-full max-w-md flex-col justify-center px-6 py-12">
-        {children}
-      </div>
-    </div>
-  )
-}
 
 function AuthenticatedLayout() {
   const email = useAuthStore(s => s.email)
   const logout = useAuthStore(s => s.logout)
->>>>>>> ee24d19d
 
 function AppBackground({ children }: { children: ReactNode }) {
   return (
-<<<<<<< HEAD
     <BrowserRouter>
       <Routes>
         <Route path="/" element={<Navigate to={email ? '/dashboard' : '/login'} replace />} />
@@ -167,70 +145,6 @@
         <Route path="*" element={<Navigate to="/" replace />} />
       </Routes>
     </BrowserRouter>
-=======
-    <div className="min-h-screen bg-slate-950 text-slate-100">
-      <header className="border-b border-white/10 bg-slate-900/80 backdrop-blur">
-        <div className="mx-auto flex w-full max-w-5xl flex-col gap-3 px-6 py-6 lg:flex-row lg:items-center lg:justify-between">
-          <div>
-            <h1 className="text-2xl font-semibold text-white">离线管理工具</h1>
-            <p className="text-sm text-slate-300">管理密码、网站与文档，数据仅保存在本地。</p>
-          </div>
-          <div className="flex items-center gap-4 text-sm text-slate-200">
-            <span className="truncate">{email}</span>
-            <button
-              type="button"
-              onClick={() => {
-                void logout()
-              }}
-              className="inline-flex items-center justify-center rounded-full border border-white/20 px-4 py-2 font-medium text-white transition hover:border-white/40 hover:bg-white/10"
-            >
-              登出
-            </button>
-          </div>
-        </div>
-        <nav className="border-t border-white/5">
-          <div className="mx-auto flex w-full max-w-5xl gap-4 px-6 py-3 text-sm">
-            <NavLink
-              to="/dashboard"
-              end
-              className={({ isActive }) =>
-                `rounded-full px-4 py-2 transition ${isActive ? 'bg-white text-slate-900' : 'text-slate-200 hover:bg-white/10'}`
-              }
-            >
-              总览
-            </NavLink>
-            <NavLink
-              to="/dashboard/passwords"
-              className={({ isActive }) =>
-                `rounded-full px-4 py-2 transition ${isActive ? 'bg-white text-slate-900' : 'text-slate-200 hover:bg-white/10'}`
-              }
-            >
-              密码库
-            </NavLink>
-            <NavLink
-              to="/dashboard/sites"
-              className={({ isActive }) =>
-                `rounded-full px-4 py-2 transition ${isActive ? 'bg-white text-slate-900' : 'text-slate-200 hover:bg-white/10'}`
-              }
-            >
-              网站管理
-            </NavLink>
-            <NavLink
-              to="/dashboard/docs"
-              className={({ isActive }) =>
-                `rounded-full px-4 py-2 transition ${isActive ? 'bg-white text-slate-900' : 'text-slate-200 hover:bg-white/10'}`
-              }
-            >
-              文档管理
-            </NavLink>
-          </div>
-        </nav>
-      </header>
-      <main className="mx-auto w-full max-w-5xl px-6 py-10">
-        <Outlet />
-      </main>
-    </div>
->>>>>>> ee24d19d
   )
 }
 
