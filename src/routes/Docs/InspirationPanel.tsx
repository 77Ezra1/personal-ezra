--- conflicted
+++ resolved
@@ -809,7 +809,6 @@
   }
 
   return (
-<<<<<<< HEAD
     <div className={clsx('space-y-6', className)}>
       <InspirationHeader
         onCreate={handleCreate}
@@ -826,12 +825,6 @@
         <section className="rounded-3xl border border-border bg-surface p-4 shadow-inner shadow-black/10 transition dark:shadow-black/40">
           <TagFilter tags={availableTags} selected={selectedTags} onToggle={toggleTag} onClear={clearTagFilters} />
         </section>
-=======
-    <div
-      className={clsx(
-        'flex flex-col gap-6 md:grid md:grid-cols-[minmax(260px,320px)_minmax(0,1fr)] md:items-start lg:grid-cols-[minmax(320px,380px)_minmax(0,1fr)] xl:gap-8',
-        className,
->>>>>>> 6589b4ef
       )}
     >
       <div className="flex flex-col gap-4 md:col-span-2">
