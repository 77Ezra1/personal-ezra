--- conflicted
+++ resolved
@@ -826,7 +826,6 @@
           <TagFilter tags={availableTags} selected={selectedTags} onToggle={toggleTag} onClear={clearTagFilters} />
         </section>
       )}
-<<<<<<< HEAD
       <InspirationNoteList
         notes={filteredNotes}
         totalCount={notes.length}
@@ -847,16 +846,6 @@
           onSubmit={handleSubmit}
           onDelete={() => {
             void handleDelete()
-=======
-      <div className="grid gap-6 lg:grid-cols-[minmax(0,320px)_minmax(0,1fr)] xl:grid-cols-[minmax(0,360px)_minmax(0,1fr)]">
-        <InspirationNoteList
-          notes={filteredNotes}
-          totalCount={notes.length}
-          loading={loadingList}
-          selectedId={selectedId}
-          onSelect={noteId => {
-            void handleSelectNote(noteId)
->>>>>>> 96d458bb
           }}
           hasTagFilter={hasTagFilter}
           searchTerm={searchTerm}
