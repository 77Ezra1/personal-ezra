--- conflicted
+++ resolved
@@ -1,17 +1,4 @@
-<<<<<<< HEAD
 import { FormEvent, useEffect, useState } from 'react'
-=======
-import { useEffect, useMemo, useState } from 'react'
-import type { ChangeEvent, FormEvent, ReactNode } from 'react'
-import Fuse from 'fuse.js'
-import { Copy, ExternalLink, FileText, Pencil } from 'lucide-react'
-import { AppLayout } from '../components/AppLayout'
-import { DetailsDrawer } from '../components/DetailsDrawer'
-import { Empty } from '../components/Empty'
-import { Skeleton } from '../components/Skeleton'
-import { VaultItemCard } from '../components/VaultItemCard'
-import { DEFAULT_CLIPBOARD_CLEAR_DELAY, copyTextAutoClear } from '../lib/clipboard'
->>>>>>> 492cb37f
 import {
   importFileToVault,
   openDocument,
@@ -19,12 +6,7 @@
   type StoredDocument,
   type VaultFileMeta,
 } from '../lib/vault'
-<<<<<<< HEAD
 import { db, type DocRecord } from '../stores/database'
-=======
-import { useToast } from '../components/ToastProvider'
-import { useGlobalShortcuts } from '../hooks/useGlobalShortcuts'
->>>>>>> 492cb37f
 import { useAuthStore } from '../stores/auth'
 import { db, type DocRecord } from '../stores/database'
 
@@ -288,7 +270,6 @@
       return
     }
 
-<<<<<<< HEAD
     let document: StoredDocument | undefined
     if (fileMeta && linkMeta) {
       document = { kind: 'file+link', file: fileMeta, link: linkMeta }
@@ -297,10 +278,6 @@
     } else if (linkMeta) {
       document = { kind: 'link', link: linkMeta }
     }
-=======
-    setFormError(null)
-    setSubmitting(true)
->>>>>>> 492cb37f
 
     const now = Date.now()
 
