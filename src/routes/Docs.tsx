--- conflicted
+++ resolved
@@ -154,7 +154,6 @@
       return
     }
 
-<<<<<<< HEAD
     async function load(currentEmail: string) {
       setLoading(true)
       try {
@@ -164,33 +163,17 @@
       } finally {
         setLoading(false)
       }
-=======
-    void reloadItems(email)
-  }, [email, reloadItems])
-
-  useEffect(() => {
-    if (typeof window === 'undefined' || !email) {
-      return undefined
->>>>>>> b2161a3a
     }
 
     const handleImported = () => {
       void reloadItems(email)
     }
 
-<<<<<<< HEAD
   async function reloadItems(currentEmail: string) {
     const rows = await docsDb.docs.where('ownerEmail').equals(currentEmail).toArray()
     rows.sort((a, b) => (b.updatedAt ?? 0) - (a.updatedAt ?? 0))
     setItems(rows.map(row => ({ ...row, tags: ensureTagsArray(row.tags) })))
   }
-=======
-    window.addEventListener(BACKUP_IMPORTED_EVENT, handleImported)
-    return () => {
-      window.removeEventListener(BACKUP_IMPORTED_EVENT, handleImported)
-    }
-  }, [email, reloadItems])
->>>>>>> b2161a3a
 
   /* ------------------------------ 列表派生 ------------------------------ */
 
