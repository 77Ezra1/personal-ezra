import { FormEvent, useCallback, useEffect, useMemo, useState } from 'react'
import Fuse from 'fuse.js'
import { Copy, ExternalLink, Pencil } from 'lucide-react'
import { AppLayout } from '../components/AppLayout'
import PasswordFieldWithStrength from '../components/PasswordFieldWithStrength'
import { DetailsDrawer } from '../components/DetailsDrawer'
import { Empty } from '../components/Empty'
import { Skeleton } from '../components/Skeleton'
import { TagFilter } from '../components/TagFilter'
import { VaultItemCard } from '../components/VaultItemCard'
import { VaultItemList } from '../components/VaultItemList'
import { DEFAULT_CLIPBOARD_CLEAR_DELAY, copyTextAutoClear } from '../lib/clipboard'
import { BACKUP_IMPORTED_EVENT } from '../lib/backup'
import { decryptString, encryptString } from '../lib/crypto'
import { estimatePasswordStrength, PASSWORD_STRENGTH_REQUIREMENT } from '../lib/password-utils'
import { useToast } from '../components/ToastProvider'
import { useGlobalShortcuts } from '../hooks/useGlobalShortcuts'
import { useAuthStore } from '../stores/auth'
import { db, type PasswordRecord } from '../stores/database'
import { ensureTagsArray, matchesAllTags, parseTagsInput } from '../lib/tags'

const CLIPBOARD_CLEAR_DELAY_SECONDS = Math.round(DEFAULT_CLIPBOARD_CLEAR_DELAY / 1_000)
const PASSWORD_VIEW_MODE_STORAGE_KEY = 'pms:view:passwords'

type PasswordDraft = {
  title: string
  username: string
  password: string
  url: string
  tags: string
}

const EMPTY_DRAFT: PasswordDraft = {
  title: '',
  username: '',
  password: '',
  url: '',
  tags: '',
}

export default function Passwords() {
  const email = useAuthStore(s => s.email)
  const encryptionKey = useAuthStore(s => s.encryptionKey)
  const { showToast } = useToast()

  const [items, setItems] = useState<PasswordRecord[]>([])
  const [loading, setLoading] = useState(true)
  const [searchTerm, setSearchTerm] = useState('')
  const [commandPaletteOpen, setCommandPaletteOpen] = useState(false)
  const [drawerOpen, setDrawerOpen] = useState(false)
  const [drawerMode, setDrawerMode] = useState<'create' | 'view' | 'edit'>('create')
  const [activeItem, setActiveItem] = useState<PasswordRecord | null>(null)
  const [draft, setDraft] = useState<PasswordDraft>(EMPTY_DRAFT)
  const [formError, setFormError] = useState<string | null>(null)
  const [submitting, setSubmitting] = useState(false)
  const [selectedTags, setSelectedTags] = useState<string[]>([])
  const [viewMode, setViewMode] = useState<'card' | 'list'>(() => {
    if (typeof window === 'undefined') return 'card'
    const stored = window.localStorage.getItem(PASSWORD_VIEW_MODE_STORAGE_KEY)
    return stored === 'list' ? 'list' : 'card'
  })

  const reloadItems = useCallback(
    async (currentEmail: string, options: { showLoading?: boolean } = {}) => {
      const { showLoading = true } = options
      if (showLoading) {
        setLoading(true)
      }
      try {
        const rows = await db.passwords.where('ownerEmail').equals(currentEmail).toArray()
        rows.sort((a, b) => (b.updatedAt ?? 0) - (a.updatedAt ?? 0))
        setItems(rows)
      } finally {
        if (showLoading) {
          setLoading(false)
        }
      }
    },
    [setItems, setLoading],
  )

  useEffect(() => {
    if (typeof window === 'undefined') return
    try {
      window.localStorage.setItem(PASSWORD_VIEW_MODE_STORAGE_KEY, viewMode)
    } catch {
      // ignore persistence errors
    }
  }, [viewMode])

  useEffect(() => {
    if (!email) {
      setItems([])
      setLoading(false)
      return
    }

<<<<<<< HEAD
    async function load(currentEmail: string) {
      setLoading(true)
      try {
        const rows = await db.passwords.where('ownerEmail').equals(currentEmail).toArray()
        rows.sort((a, b) => (b.updatedAt ?? 0) - (a.updatedAt ?? 0))
        const normalized = rows.map(row => ({ ...row, tags: ensureTagsArray(row.tags) }))
        setItems(normalized)
      } finally {
        setLoading(false)
      }
=======
    void reloadItems(email)
  }, [email, reloadItems])

  useEffect(() => {
    if (typeof window === 'undefined' || !email) {
      return undefined
>>>>>>> b2161a3a
    }

    const handleImported = () => {
      void reloadItems(email)
    }

    window.addEventListener(BACKUP_IMPORTED_EVENT, handleImported)
    return () => {
      window.removeEventListener(BACKUP_IMPORTED_EVENT, handleImported)
    }
  }, [email, reloadItems])

  const availableTags = useMemo(() => {
    const tagSet = new Set<string>()
    items.forEach(item => {
      ensureTagsArray(item.tags).forEach(tag => tagSet.add(tag))
    })
    return Array.from(tagSet).sort((a, b) => a.localeCompare(b))
  }, [items])

  useEffect(() => {
    setSelectedTags(prev => prev.filter(tag => availableTags.includes(tag)))
  }, [availableTags])

  function toggleTag(tag: string) {
    setSelectedTags(prev => {
      if (prev.includes(tag)) {
        return prev.filter(item => item !== tag)
      }
      return [...prev, tag]
    })
  }

  function clearTagFilters() {
    setSelectedTags([])
  }

  const fuse = useMemo(() => {
    return new Fuse(items, {
      keys: [
        { name: 'title', weight: 0.6 },
        { name: 'username', weight: 0.3 },
        { name: 'url', weight: 0.1 },
        { name: 'tags', weight: 0.2 },
      ],
      threshold: 0.3,
      ignoreLocation: true,
    })
  }, [items])

  const filteredItems = useMemo(() => {
    const trimmed = searchTerm.trim()
    const base = trimmed ? fuse.search(trimmed).map(result => result.item) : items
    if (selectedTags.length === 0) {
      return base
    }
    return base.filter(item => matchesAllTags(item.tags, selectedTags))
  }, [fuse, items, searchTerm, selectedTags])

  const itemCommandItems = useMemo(
    () =>
      items
        .filter(item => typeof item.id === 'number')
        .map(item => {
          const tags = ensureTagsArray(item.tags)
          const subtitleParts = [item.username, item.url, ...tags.map(tag => `#${tag}`)].filter(Boolean)
          const keywords = [item.username, item.url, ...tags, ...tags.map(tag => `#${tag}`)]
            .filter(Boolean)
            .map(entry => String(entry))
          return {
            id: `password-${item.id}`,
            title: item.title,
            subtitle: subtitleParts.join(' · '),
            keywords,
          }
        }),
    [items],
  )

  const tagCommandItems = useMemo(
    () =>
      availableTags.map(tag => ({
        id: `password-tag-${encodeURIComponent(tag)}`,
        title: `筛选标签：${tag}`,
        subtitle: selectedTags.includes(tag) ? '当前已选，点击取消筛选' : '按此标签筛选列表',
        keywords: [tag, `#${tag}`],
      })),
    [availableTags, selectedTags],
  )

  const commandItems = useMemo(() => [...tagCommandItems, ...itemCommandItems], [itemCommandItems, tagCommandItems])

  function closeDrawer() {
    setDrawerOpen(false)
    setDrawerMode('create')
    setActiveItem(null)
    setDraft(EMPTY_DRAFT)
    setFormError(null)
    setSubmitting(false)
  }

  function handleCreate() {
    setDraft(EMPTY_DRAFT)
    setDrawerMode('create')
    setActiveItem(null)
    setDrawerOpen(true)
  }

  function handleView(item: PasswordRecord) {
    setActiveItem(item)
    setDrawerMode('view')
    setDraft({
      ...EMPTY_DRAFT,
      title: item.title,
      username: item.username,
      url: item.url ?? '',
      tags: ensureTagsArray(item.tags).join(', '),
    })
    setDrawerOpen(true)
  }

  function handleEdit(item: PasswordRecord) {
    setActiveItem(item)
    setDrawerMode('edit')
    setDraft({
      title: item.title,
      username: item.username,
      password: '',
      url: item.url ?? '',
      tags: ensureTagsArray(item.tags).join(', '),
    })
    setDrawerOpen(true)
  }

  async function handleCopyPassword(item: PasswordRecord) {
    if (!encryptionKey) {
      showToast({ title: '复制失败', description: '登录信息失效，请重新登录后再试。', variant: 'error' })
      return
    }
    try {
      const plain = await decryptString(encryptionKey, item.passwordCipher)
      await copyTextAutoClear(plain, DEFAULT_CLIPBOARD_CLEAR_DELAY)
      showToast({
        title: '已复制密码',
        description: `将在 ${CLIPBOARD_CLEAR_DELAY_SECONDS} 秒后自动清空剪贴板。`,
        variant: 'success',
      })
    } catch (error) {
      console.error('Failed to copy password', error)
      showToast({ title: '复制失败', description: '请检查浏览器剪贴板权限。', variant: 'error' })
    }
  }

  function buildItemActions(item: PasswordRecord) {
    const actions = [
      {
        icon: <Copy className="h-3.5 w-3.5" aria-hidden />,
        label: '复制密码',
        onClick: () => handleCopyPassword(item),
      },
    ]
    if (item.url) {
      actions.push({
        icon: <ExternalLink className="h-3.5 w-3.5" aria-hidden />,
        label: '打开链接',
        onClick: () => handleOpenUrl(item),
      })
    }
    actions.push({
      icon: <Pencil className="h-3.5 w-3.5" aria-hidden />,
      label: '编辑',
      onClick: () => handleEdit(item),
    })
    return actions
  }

  function handleOpenUrl(item: PasswordRecord) {
    if (!item.url) {
      showToast({ title: '无法打开链接', description: '该条目未填写网址。', variant: 'error' })
      return
    }
    try {
      window.open(item.url, '_blank', 'noreferrer')
      showToast({ title: '已在新窗口打开链接', variant: 'success' })
    } catch (error) {
      console.error('Failed to open url', error)
      showToast({ title: '打开链接失败', description: '请检查浏览器设置后再试。', variant: 'error' })
    }
  }

  async function handleDelete(item: PasswordRecord) {
    if (typeof item.id !== 'number') return
    const confirmed = window.confirm(`确定要删除“${item.title}”吗？此操作不可恢复。`)
    if (!confirmed) return
    try {
        await db.passwords.delete(item.id)
      showToast({ title: '密码已删除', variant: 'success' })
      if (email) {
<<<<<<< HEAD
        const rows = await db.passwords.where('ownerEmail').equals(email).toArray()
        rows.sort((a, b) => (b.updatedAt ?? 0) - (a.updatedAt ?? 0))
        setItems(rows.map(row => ({ ...row, tags: ensureTagsArray(row.tags) })))
=======
        await reloadItems(email, { showLoading: false })
>>>>>>> b2161a3a
      }
      closeDrawer()
    } catch (error) {
      console.error('Failed to delete password record', error)
      showToast({ title: '删除失败', description: '请稍后再试。', variant: 'error' })
    }
  }

  async function handleSubmit(event: FormEvent<HTMLFormElement>) {
    event.preventDefault()
    if (!email || !encryptionKey) {
      setFormError('登录信息失效，请重新登录后再试。')
      return
    }

    const trimmedTitle = draft.title.trim()
    const trimmedUsername = draft.username.trim()
    const trimmedUrl = draft.url.trim()
    const passwordInput = draft.password.trim()
    const parsedTags = parseTagsInput(draft.tags)

    if (!trimmedTitle) {
      setFormError('请填写名称')
      return
    }

    if (drawerMode === 'create' && !passwordInput) {
      setFormError('请填写密码')
      return
    }

    if (passwordInput) {
      const strength = estimatePasswordStrength(passwordInput)
      if (!strength.meetsRequirement) {
        const [firstSuggestion] = strength.suggestions
        setFormError(firstSuggestion ?? PASSWORD_STRENGTH_REQUIREMENT)
        return
      }
    }

    setFormError(null)
    setSubmitting(true)
    try {
      const now = Date.now()
      let passwordCipher = ''

      if (drawerMode === 'edit' && activeItem) {
        if (passwordInput) {
          passwordCipher = await encryptString(encryptionKey, passwordInput)
        } else {
          passwordCipher = activeItem.passwordCipher
        }
      } else {
        passwordCipher = await encryptString(encryptionKey, passwordInput)
      }

      if (!passwordCipher) {
        setFormError('请填写密码')
        setSubmitting(false)
        return
      }

      if (drawerMode === 'create') {
        await db.passwords.add({
          ownerEmail: email,
          title: trimmedTitle,
          username: trimmedUsername,
          passwordCipher,
          url: trimmedUrl || undefined,
          tags: parsedTags,
          createdAt: now,
          updatedAt: now,
        })
        showToast({ title: '密码已保存', variant: 'success' })
      } else if (drawerMode === 'edit' && activeItem && typeof activeItem.id === 'number') {
        await db.passwords.put({
          ...activeItem,
          title: trimmedTitle,
          username: trimmedUsername,
          passwordCipher,
          url: trimmedUrl || undefined,
          tags: parsedTags,
          updatedAt: now,
        })
        showToast({ title: '密码已更新', variant: 'success' })
      }

      if (email) {
<<<<<<< HEAD
        const rows = await db.passwords.where('ownerEmail').equals(email).toArray()
        rows.sort((a, b) => (b.updatedAt ?? 0) - (a.updatedAt ?? 0))
        setItems(rows.map(row => ({ ...row, tags: ensureTagsArray(row.tags) })))
=======
        await reloadItems(email, { showLoading: false })
>>>>>>> b2161a3a
      }

      closeDrawer()
    } catch (error) {
      console.error('Failed to save password', error)
      setSubmitting(false)
      showToast({ title: '保存失败', description: '请稍后再试。', variant: 'error' })
    }
  }

  function handleCommandSelect(commandId: string) {
    if (commandId.startsWith('password-tag-')) {
      const encoded = commandId.replace('password-tag-', '')
      try {
        const tag = decodeURIComponent(encoded)
        toggleTag(tag)
      } catch {
        // ignore malformed tag ids
      }
      return
    }
    const id = Number(commandId.replace('password-', ''))
    const target = items.find(item => item.id === id)
    if (target) {
      handleView(target)
    }
  }

  useGlobalShortcuts({
    onCreate: handleCreate,
    onSearch: () => setCommandPaletteOpen(true),
    onEscape: () => {
      if (commandPaletteOpen) {
        setCommandPaletteOpen(false)
        return
      }
      if (drawerOpen) {
        if (drawerMode === 'edit' && activeItem) {
          setDrawerMode('view')
          setDraft({
            ...EMPTY_DRAFT,
            title: activeItem.title,
            username: activeItem.username,
            url: activeItem.url ?? '',
            tags: ensureTagsArray(activeItem.tags).join(', '),
          })
        } else {
          closeDrawer()
        }
      }
    },
  })

  const editingTitle = draft.title.trim() || activeItem?.title || ''

  return (
    <AppLayout
      title="密码库"
      description="集中管理常用账号与密码信息，可使用搜索或快捷键快速定位。"
      searchValue={searchTerm}
      onSearchChange={setSearchTerm}
      searchPlaceholder="搜索名称、用户名、网址或标签"
      createLabel="新增密码"
      onCreate={handleCreate}
      commandPalette={{
        items: commandItems,
        isOpen: commandPaletteOpen,
        onOpen: () => setCommandPaletteOpen(true),
        onClose: () => setCommandPaletteOpen(false),
        onSelect: item => handleCommandSelect(item.id),
        placeholder: '搜索密码条目',
      }}
      viewMode={viewMode}
      onViewModeChange={setViewMode}
      filters={
        <TagFilter tags={availableTags} selected={selectedTags} onToggle={toggleTag} onClear={clearTagFilters} />
      }
    >
      {loading ? (
        <div className="grid gap-4 md:grid-cols-2 xl:grid-cols-3">
          {Array.from({ length: 6 }).map((_, index) => (
            <Skeleton key={index} className="h-40" />
          ))}
        </div>
      ) : filteredItems.length === 0 ? (
        <Empty
          title={items.length === 0 ? '暂无密码条目' : '未找到匹配的密码'}
          description={
            items.length === 0
              ? '使用右上角的“新增密码”按钮或快捷键 Ctrl/Cmd + N 创建第一条记录。'
              : '尝试调整关键字或清空搜索条件。'
          }
          actionLabel="新增密码"
          onAction={handleCreate}
        />
      ) : viewMode === 'card' ? (
        <div className="grid gap-4 md:grid-cols-2 xl:grid-cols-3">
          {filteredItems.map(item => {
            const actions = buildItemActions(item)
            return (
              <VaultItemCard
                key={item.id ?? item.title}
                title={item.title}
                description={item.username ? `用户名：${item.username}` : '未填写用户名'}
                badges={item.url ? [{ label: item.url, tone: 'info' as const }] : undefined}
                tags={ensureTagsArray(item.tags).map(tag => ({ id: tag, name: tag }))}
                updatedAt={item.updatedAt}
                onOpen={() => handleView(item)}
                actions={actions}
              />
            )
          })}
        </div>
      ) : (
        <VaultItemList
          items={filteredItems.map(item => ({
            key: item.id ?? item.title,
            title: item.title,
            description: item.username ? `用户名：${item.username}` : '未填写用户名',
            metadata: item.url ? [`网址：${item.url}`] : undefined,
            tags: ensureTagsArray(item.tags).map(tag => ({ id: tag, name: tag })),
            updatedAt: item.updatedAt,
            onOpen: () => handleView(item),
            actions: buildItemActions(item),
          }))}
        />
      )}

      <DetailsDrawer
        open={drawerOpen}
        onClose={closeDrawer}
        title={
          drawerMode === 'create'
            ? '新增密码'
            : drawerMode === 'edit'
            ? editingTitle
              ? `编辑密码：${editingTitle}`
              : '编辑密码'
            : activeItem?.title ?? '查看密码'
        }
        description={
          drawerMode === 'view'
            ? '在此查看详细信息或执行复制、打开等操作。'
            : '所有修改均仅保存在本地浏览器。'
        }
        footer={
          drawerMode === 'view' && activeItem
            ? (
                <div className="flex flex-wrap gap-3">
                  <button
                    type="button"
                    onClick={() => handleCopyPassword(activeItem)}
                    className="inline-flex items-center justify-center gap-2 rounded-full border border-border bg-surface px-4 py-2 text-sm font-semibold text-text transition hover:bg-surface-hover"
                  >
                    <Copy className="h-4 w-4" />
                    复制密码
                  </button>
                  {activeItem.url && (
                    <button
                      type="button"
                      onClick={() => handleOpenUrl(activeItem)}
                      className="inline-flex items-center justify-center gap-2 rounded-full border border-border bg-surface px-4 py-2 text-sm font-semibold text-text transition hover:bg-surface-hover"
                    >
                      <ExternalLink className="h-4 w-4" />
                      打开链接
                    </button>
                  )}
                  <button
                    type="button"
                    onClick={() => handleEdit(activeItem)}
                    className="inline-flex items-center justify-center gap-2 rounded-full bg-primary px-4 py-2 text-sm font-semibold text-background transition hover:bg-primary/90"
                  >
                    <Pencil className="h-4 w-4" />
                    编辑
                  </button>
                  <button
                    type="button"
                    onClick={() => handleDelete(activeItem)}
                    className="inline-flex items-center justify-center gap-2 rounded-full border border-rose-300/40 bg-rose-500/10 px-4 py-2 text-sm font-semibold text-rose-100 transition hover:border-rose-200 hover:bg-rose-500/20"
                  >
                    删除
                  </button>
                </div>
              )
            : undefined
        }
      >
        {drawerMode === 'view' && activeItem ? (
          <div className="space-y-4 text-sm text-text">
            <div>
              <p className="text-xs text-muted">用户名</p>
              <p className="mt-1 text-base text-text">{activeItem.username || '未填写'}</p>
            </div>
            <div>
              <p className="text-xs text-muted">关联网址</p>
              <p className="mt-1 break-all text-base text-primary">{activeItem.url || '未填写'}</p>
            </div>
            <div>
              <p className="text-xs text-muted">标签</p>
              {ensureTagsArray(activeItem.tags).length > 0 ? (
                <div className="mt-1 flex flex-wrap gap-2">
                  {ensureTagsArray(activeItem.tags).map(tag => (
                    <span key={tag} className="inline-flex items-center rounded-full bg-surface-hover px-2.5 py-0.5 text-xs text-muted">
                      #{tag}
                    </span>
                  ))}
                </div>
              ) : (
                <p className="mt-1 text-base text-text">未设置</p>
              )}
            </div>
            <div>
              <p className="text-xs text-muted">最近更新</p>
              <p className="mt-1 text-base text-text">
                {activeItem.updatedAt ? new Date(activeItem.updatedAt).toLocaleString() : '未知'}
              </p>
            </div>
          </div>
        ) : (
          <form className="space-y-5 text-sm text-text" onSubmit={handleSubmit}>
            <label className="block space-y-2">
              <span className="text-xs uppercase tracking-wide text-muted">名称</span>
              <input
                value={draft.title}
                onChange={event => setDraft(prev => ({ ...prev, title: event.target.value }))}
                required
                className="w-full rounded-2xl border border-border bg-surface px-4 py-3 text-sm text-text outline-none transition focus:border-primary/60 focus:bg-surface-hover"
                placeholder="例如：邮箱账号"
              />
            </label>
            <label className="block space-y-2">
              <span className="text-xs uppercase tracking-wide text-muted">用户名</span>
              <input
                value={draft.username}
                onChange={event => setDraft(prev => ({ ...prev, username: event.target.value }))}
                className="w-full rounded-2xl border border-border bg-surface px-4 py-3 text-sm text-text outline-none transition focus:border-primary/60 focus:bg-surface-hover"
                placeholder="可选"
              />
            </label>
            <PasswordFieldWithStrength
              label={drawerMode === 'edit' ? '新密码（留空保持不变）' : '密码'}
              labelClassName="text-xs uppercase tracking-wide text-muted font-medium"
              containerClassName="space-y-2"
              value={draft.password}
              onChange={next => {
                setDraft(prev => ({ ...prev, password: next }))
                setFormError(null)
              }}
              disabled={submitting}
              autoComplete="new-password"
              placeholder={drawerMode === 'edit' ? '如需更新密码，请在此输入' : '请输入密码'}
              hint={
                drawerMode === 'edit'
                  ? (
                      <span className="block">
                        {PASSWORD_STRENGTH_REQUIREMENT}
                        <br />
                        留空将保持原密码不变。
                      </span>
                    )
                  : PASSWORD_STRENGTH_REQUIREMENT
              }
            />
            <label className="block space-y-2">
              <span className="text-xs uppercase tracking-wide text-muted">关联网址</span>
              <input
                value={draft.url}
                onChange={event => setDraft(prev => ({ ...prev, url: event.target.value }))}
                type="url"
                className="w-full rounded-2xl border border-border bg-surface px-4 py-3 text-sm text-text outline-none transition focus:border-primary/60 focus:bg-surface-hover"
                placeholder="https://example.com"
              />
            </label>
            <label className="block space-y-2">
              <span className="text-xs uppercase tracking-wide text-muted">标签</span>
              <input
                value={draft.tags}
                onChange={event => setDraft(prev => ({ ...prev, tags: event.target.value }))}
                className="w-full rounded-2xl border border-border bg-surface px-4 py-3 text-sm text-text outline-none transition focus:border-primary/60 focus:bg-surface-hover"
                placeholder="例如：工作, 邮箱"
              />
              <p className="text-xs text-muted">多个标签请使用逗号分隔，支持在搜索和命令面板中快速定位。</p>
            </label>
            {formError && <p className="text-sm text-rose-300">{formError}</p>}
            <div className="flex justify-end gap-3">
              <button
                type="button"
                onClick={closeDrawer}
                className="inline-flex items-center justify-center rounded-full border border-border bg-surface px-4 py-2 text-sm font-semibold text-text transition hover:bg-surface-hover"
              >
                取消
              </button>
              <button
                type="submit"
                disabled={submitting}
                className="inline-flex items-center justify-center rounded-full bg-primary px-5 py-2 text-sm font-semibold text-background transition hover:bg-primary/90 disabled:cursor-not-allowed disabled:bg-primary/50 disabled:text-background/80"
              >
                {submitting ? '保存中…' : '保存'}
              </button>
            </div>
          </form>
        )}
      </DetailsDrawer>
    </AppLayout>
  )
}<|MERGE_RESOLUTION|>--- conflicted
+++ resolved
@@ -95,7 +95,6 @@
       return
     }
 
-<<<<<<< HEAD
     async function load(currentEmail: string) {
       setLoading(true)
       try {
@@ -106,14 +105,6 @@
       } finally {
         setLoading(false)
       }
-=======
-    void reloadItems(email)
-  }, [email, reloadItems])
-
-  useEffect(() => {
-    if (typeof window === 'undefined' || !email) {
-      return undefined
->>>>>>> b2161a3a
     }
 
     const handleImported = () => {
@@ -312,13 +303,9 @@
         await db.passwords.delete(item.id)
       showToast({ title: '密码已删除', variant: 'success' })
       if (email) {
-<<<<<<< HEAD
         const rows = await db.passwords.where('ownerEmail').equals(email).toArray()
         rows.sort((a, b) => (b.updatedAt ?? 0) - (a.updatedAt ?? 0))
         setItems(rows.map(row => ({ ...row, tags: ensureTagsArray(row.tags) })))
-=======
-        await reloadItems(email, { showLoading: false })
->>>>>>> b2161a3a
       }
       closeDrawer()
     } catch (error) {
@@ -407,13 +394,9 @@
       }
 
       if (email) {
-<<<<<<< HEAD
         const rows = await db.passwords.where('ownerEmail').equals(email).toArray()
         rows.sort((a, b) => (b.updatedAt ?? 0) - (a.updatedAt ?? 0))
         setItems(rows.map(row => ({ ...row, tags: ensureTagsArray(row.tags) })))
-=======
-        await reloadItems(email, { showLoading: false })
->>>>>>> b2161a3a
       }
 
       closeDrawer()
