--- conflicted
+++ resolved
@@ -137,199 +137,6 @@
   githubLastError?: string | null
 }
 
-<<<<<<< HEAD
-=======
-function formatBackupFileTimestamp(date: Date) {
-  const pad = (value: number) => value.toString().padStart(2, '0')
-  const year = date.getFullYear()
-  const month = pad(date.getMonth() + 1)
-  const day = pad(date.getDate())
-  const hour = pad(date.getHours())
-  const minute = pad(date.getMinutes())
-  const second = pad(date.getSeconds())
-  return `${year}${month}${day}-${hour}${minute}${second}`
-}
-
-type RunScheduledBackupOptions = {
-  email: string | null | undefined
-  encryptionKey: Uint8Array | null | undefined
-  masterPassword: string | null | undefined
-  backupPath?: string | null
-  isTauri: boolean
-  jsonFilters: { name: string; extensions: string[] }[]
-  allowDialogFallback?: boolean
-  githubBackup?: { enabled: boolean }
-  allowSessionKey?: boolean
-}
-
-type RunScheduledBackupResult = {
-  exportedAt: number
-  fileName: string
-  destinationPath?: string
-  github?: GithubBackupExecutionResult | null
-}
-
-type GithubBackupExecutionResult = {
-  uploadedAt: number
-  path: string
-  commitSha: string | null
-  htmlUrl?: string | null
-}
-
-async function runScheduledBackup({
-  email,
-  encryptionKey,
-  masterPassword,
-  backupPath,
-  isTauri,
-  jsonFilters,
-  allowDialogFallback = false,
-  githubBackup,
-  allowSessionKey = false,
-}: RunScheduledBackupOptions): Promise<RunScheduledBackupResult | null> {
-  if (!email || !encryptionKey) {
-    throw new Error('请先登录并解锁账号后再试。')
-  }
-  if (!(encryptionKey instanceof Uint8Array)) {
-    throw new Error('请先解锁账号后再试。')
-  }
-
-  const passwordInput = typeof masterPassword === 'string' ? masterPassword : ''
-  if (!passwordInput && !allowSessionKey) {
-    throw new Error('自动备份需要主密码，请先在上方输入后再试。')
-  }
-
-  const key = encryptionKey
-  const blob = await exportUserData(email, key, {
-    masterPassword: passwordInput || null,
-    allowSessionKey,
-  })
-  const fileContent = await blob.text()
-  const timestamp = formatBackupFileTimestamp(new Date())
-  const fileName = `pms-backup-${timestamp}.json`
-  const exportedAt = Date.now()
-
-  let destinationPath: string | undefined
-
-  if (isTauri) {
-    let targetPath: string | null = null
-
-    if (backupPath) {
-      try {
-        await mkdir(backupPath, { recursive: true })
-        targetPath = await join(backupPath, fileName)
-      } catch (error) {
-        console.error('Failed to prepare scheduled backup directory', error)
-        throw error instanceof Error
-          ? new Error(`写入备份文件失败：${error.message}`)
-          : error
-      }
-    } else if (allowDialogFallback) {
-      targetPath = await saveDialog({ defaultPath: fileName, filters: jsonFilters })
-    } else {
-      throw new Error('未配置自动备份目录，请先设置备份路径。')
-    }
-
-    if (!targetPath) {
-      return null
-    }
-
-    try {
-      await writeTextFile(targetPath, fileContent)
-    } catch (error) {
-      console.error('Failed to write scheduled backup file', error)
-      throw error instanceof Error
-        ? new Error(`写入备份文件失败：${error.message}`)
-        : error
-    }
-
-    destinationPath = targetPath
-  } else {
-    try {
-      const url = URL.createObjectURL(blob)
-      const link = document.createElement('a')
-      link.href = url
-      link.download = fileName
-      document.body.appendChild(link)
-      link.click()
-      document.body.removeChild(link)
-      URL.revokeObjectURL(url)
-    } catch (error) {
-      console.error('Failed to trigger scheduled backup download', error)
-      throw error instanceof Error ? error : new Error('下载备份文件失败，请稍后再试。')
-    }
-  }
-
-  let githubResult: GithubBackupExecutionResult | null = null
-
-  if (githubBackup?.enabled) {
-    try {
-      const record = await db.users.get(email)
-      if (!record || !record.github) {
-        throw new Error('请先连接 GitHub 账号并保存仓库设置。')
-      }
-
-      const owner = (record.github.repositoryOwner ?? '').trim()
-      const repo = (record.github.repositoryName ?? '').trim()
-      const branch = (record.github.repositoryBranch ?? 'main').trim()
-      const targetDirectory = (record.github.targetDirectory ?? '').trim()
-
-      if (!owner || !repo || !targetDirectory) {
-        throw new Error('GitHub 仓库配置不完整，请先在仓库设置中填写并保存。')
-      }
-
-      let token: string
-      try {
-        token = await decryptString(key, record.github.tokenCipher)
-      } catch (error) {
-        console.error('Failed to decrypt GitHub token before backup', error)
-        throw new Error('解密 GitHub 访问令牌失败，请尝试重新连接 GitHub。')
-      }
-
-      const normalizedPath = targetDirectory
-        .replace(/^[\\/]+/, '')
-        .replace(/\\+/g, '/')
-        .trim()
-      if (!normalizedPath) {
-        throw new Error('GitHub 备份路径无效，请重新保存仓库设置。')
-      }
-
-      const commitMessage = `Personal backup at ${new Date(exportedAt).toISOString()}`
-      const uploadResult = await uploadGithubBackup(
-        {
-          token,
-          owner,
-          repo,
-          branch,
-          path: normalizedPath,
-          content: fileContent,
-        },
-        { commitMessage, maxRetries: 1 },
-      )
-
-      githubResult = {
-        uploadedAt: Date.now(),
-        path: uploadResult.contentPath || normalizedPath,
-        commitSha: uploadResult.commitSha ?? null,
-        htmlUrl: uploadResult.htmlUrl ?? undefined,
-      }
-    } catch (error) {
-      console.error('Failed to upload GitHub backup', error)
-      if (error instanceof Error) {
-        const message = error.message || 'GitHub 备份失败，请稍后再试。'
-        if (message.startsWith('GitHub')) {
-          throw new Error(message)
-        }
-        throw new Error(`GitHub 备份失败：${message}`)
-      }
-      throw new Error('GitHub 备份失败，请稍后再试。')
-    }
-  }
-
-  return { exportedAt, fileName, destinationPath, github: githubResult }
-}
-
->>>>>>> 1a9eef55
 function useAutoDismissFormMessage(
   message: FormMessage,
   setMessage: Dispatch<SetStateAction<FormMessage>>,
