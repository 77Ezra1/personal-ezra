--- conflicted
+++ resolved
@@ -19,11 +19,6 @@
 export default function Sidebar() {
   const tags = useItems(s => s.tags)
   const t = useTranslation()
-<<<<<<< HEAD
-  const linkClass =
-=======
-  const linkClass = useCallback(
->>>>>>> 764ac8c3
     ({ isActive }: { isActive: boolean }) =>
       'block px-2 py-1 rounded hover:bg-gray-50 border-l-4 ' +
       (isActive ? 'bg-blue-50 text-blue-700 border-blue-600' : 'border-transparent'),
