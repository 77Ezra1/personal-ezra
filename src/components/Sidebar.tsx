--- conflicted
+++ resolved
@@ -17,21 +17,6 @@
   return (
     <aside className="max-w-screen-lg mx-auto px-6 py-4 text-sm space-y-3 rounded-2xl shadow-sm border-r bg-white">
       <nav className="space-y-1">
-<<<<<<< HEAD
-        <NavLink to="/" end className={linkClass}>{text.dashboard}</NavLink>
-        <NavLink to="/sites" className={linkClass}>{text.sites}</NavLink>
-        <NavLink to="/vault" className={linkClass}>{text.vault}</NavLink>
-        <NavLink to="/docs" className={linkClass}>{text.docs}</NavLink>
-        <NavLink to="/chat" className={linkClass}>{text.chat}</NavLink>
-        <NavLink to="/settings" className={linkClass}>{text.settings}</NavLink>
-=======
-        <NavLink to="/" end className={linkClass}>工作台</NavLink>
-        <NavLink to="/sites" className={linkClass}>网站</NavLink>
-        <NavLink to="/vault" className={linkClass}>密码库</NavLink>
-        <NavLink to="/docs" className={linkClass}>文档</NavLink>
-        <NavLink to="/chat" className={linkClass}>对话</NavLink>
-        <NavLink to="/settings" className={linkClass}>设置</NavLink>
->>>>>>> 196dbfc7
       </nav>
 
       <div>
