--- conflicted
+++ resolved
@@ -4,14 +4,6 @@
 import { useItems } from '../store/useItems'
 import Input from './ui/Input'
 import Modal from './ui/Modal'
-<<<<<<< HEAD
-import { Plus, Upload, Download, Lock, Unlock, Star, ChevronDown } from 'lucide-react'
-import { Link, useNavigate } from 'react-router-dom'
-=======
-import { Plus, Upload, Download, Lock, Unlock, Star } from 'lucide-react'
-import { useNavigate } from 'react-router-dom'
-import ImportExportModal from './ImportExportModal'
->>>>>>> ec69aeda
 import { useAuth } from '../store/useAuth'
 import { parseTokens } from './TokenFilter'
 import clsx from 'clsx'
@@ -187,37 +179,6 @@
               ? <IconButton onClick={lock} srLabel="锁定"><Lock className="w-4 h-4" /></IconButton>
               : <IconButton onClick={() => setOpenUnlock(true)} srLabel="解锁"><Unlock className="w-4 h-4" /></IconButton>
             }
-<<<<<<< HEAD
-            <Link to="/settings"><IconButton srLabel="导入"><Upload className="w-4 h-4" /></IconButton></Link>
-            <IconButton srLabel="导出"><Download className="w-4 h-4" /></IconButton>
-            <div ref={userRef} className="relative">
-              <button
-                className="flex items-center gap-1 h-10 px-2 rounded-lg hover:bg-gray-50"
-                onClick={() => setOpenUser(o => !o)}
-              >
-                {avatar
-                  ? <img src={avatar} className="w-8 h-8 rounded-full" />
-                  : <div className="w-8 h-8 rounded-full bg-gray-200 flex items-center justify-center text-sm text-gray-600">
-                      {(username || '?')[0]}
-                    </div>
-                }
-                <span className="text-sm text-gray-700 max-w-[120px] truncate">{username || '未登录'}</span>
-                <ChevronDown className="w-4 h-4 text-gray-400" />
-              </button>
-              {openUser && (
-                <div className="absolute right-0 mt-1 w-36 bg-white border rounded-lg shadow-lg py-1 z-40">
-                  <Link to="/settings" className="block px-3 py-2 text-sm hover:bg-gray-50">设置</Link>
-                  {unlocked
-                    ? <button className="w-full text-left px-3 py-2 text-sm hover:bg-gray-50" onClick={lock}>锁定</button>
-                    : <button className="w-full text-left px-3 py-2 text-sm hover:bg-gray-50" onClick={() => setOpenUnlock(true)}>解锁</button>
-                  }
-                </div>
-              )}
-            </div>
-=======
-            <IconButton onClick={() => setOpenImport(true)} srLabel="导入"><Upload className="w-4 h-4" /></IconButton>
-            <IconButton onClick={() => setOpenImport(true)} srLabel="导出"><Download className="w-4 h-4" /></IconButton>
->>>>>>> ec69aeda
           </div>
         </div>
 
