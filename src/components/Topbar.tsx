--- conflicted
+++ resolved
@@ -12,10 +12,6 @@
 import { Plus, Lock, Unlock, Star, User, LogOut } from 'lucide-react'
 import ImportExportModal from './ImportExportModal'
 import { useTranslation } from '../lib/i18n'
-<<<<<<< HEAD
-import { useClickOutside } from '../hooks/useClickOutside'
-=======
->>>>>>> 764ac8c3
 
 type RowType = 'site'|'password'|'doc'
 type Row = {
@@ -168,17 +164,6 @@
               onKeyDown={onKeyDown}
               className="w-[420px]"
             />
-<<<<<<< HEAD
-            {q && <div className="text-xs text-gray-500">{t('results')}: {pool.length}</div>}
-          </div>
-          <div className="flex items-center gap-2">
-            <IconButton onClick={onCreate} srLabel={t('new')}><Plus className="w-4 h-4" /></IconButton>
-=======
-            {q && <div className="text-xs text-gray-500">{t('total')} {pool.length} {t('items')}</div>}
-          </div>
-          <div className="flex items-center gap-2">
-            <IconButton onClick={onCreate} srLabel={t('quickCreate')}><Plus className="w-4 h-4" /></IconButton>
->>>>>>> 764ac8c3
             {unlocked
               ? <IconButton onClick={lock} srLabel={t('lock')}><Lock className="w-4 h-4" /></IconButton>
               : <IconButton onClick={() => setOpenUnlock(true)} srLabel={t('unlock')}><Unlock className="w-4 h-4" /></IconButton>
@@ -224,13 +209,6 @@
                     setOpen(false)
                   }}
                 >
-<<<<<<< HEAD
-                  <span>{t('createSitePrefix')}<span className="text-blue-600 break-all">{q.trim()}</span></span>
-                  <span className="text-xs text-gray-500">{t('pressEnter')}</span>
-=======
-                  <span>{t('createSite')}<span className="text-blue-600 break-all">{q.trim()}</span></span>
-                  <span className="text-xs text-gray-500">{t('enter')}</span>
->>>>>>> 764ac8c3
                 </button>
               )}
 
@@ -270,11 +248,6 @@
               })}
 
               {!looksLikeUrl && groups.flat.length === 0 && (
-<<<<<<< HEAD
-                <div className="px-3 py-6 text-center text-sm text-gray-500">{t('noResults')}</div>
-=======
-                <div className="px-3 py-6 text-center text-sm text-gray-500">{t('noMatches')}</div>
->>>>>>> 764ac8c3
               )}
             </div>
           </div>
@@ -284,11 +257,6 @@
       {/* 解锁弹窗 */}
       <Modal open={openUnlock} onClose={() => setOpenUnlock(false)} title={t('unlock')}>
         <div className="grid gap-3">
-<<<<<<< HEAD
-          <Input type="password" placeholder={t('enterMaster')} value={mpw} onChange={e => setMpw(e.target.value)} />
-=======
-          <Input type="password" placeholder={t('enterMasterPassword')} value={mpw} onChange={e => setMpw(e.target.value)} />
->>>>>>> 764ac8c3
           <div className="flex justify-end gap-2">
             <button
               className="h-9 px-4 rounded-xl border border-gray-300 bg-gray-100 text-sm text-gray-800 shadow-sm hover:bg-gray-200"
@@ -301,11 +269,6 @@
               onClick={async () => {
                 const ok = await unlock(mpw)
                 if (ok) { setOpenUnlock(false); setMpw('') }
-<<<<<<< HEAD
-                else { alert(t('wrongMaster')) }
-=======
-                else { alert(t('wrongMasterPassword')) }
->>>>>>> 764ac8c3
               }}
             >
               {t('unlock')}
