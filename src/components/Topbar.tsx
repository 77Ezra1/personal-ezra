import IconButton from './ui/IconButton'
import { useEffect, useMemo, useRef, useState } from 'react'
import { useClickOutside } from '../hooks/useClickOutside'
import CommandK from './CommandK'
import { useItems } from '../store/useItems'
import Input from './ui/Input'
import Modal from './ui/Modal'
import { useAuth } from '../store/useAuth'
import { parseTokens } from './TokenFilter'
import clsx from 'clsx'
import { useNavigate } from 'react-router-dom'
import { Lock, Unlock, Star, User, LogOut, Download, Wifi, WifiOff } from 'lucide-react'
import ImportExportModal from './ImportExportModal'
import { useTranslation } from '../lib/i18n'
type RowType = 'site'|'password'|'doc'
type Row = {
  id: string
  type: RowType
  title: string
  sub: string
  urlOpen?: string        // 一键打开的目标URL（site.url / password.url / (doc.path if http)）
  favorite?: boolean
}

export default function Topbar() {
  const navigate = useNavigate()
  const [q, setQ] = useState('')
  const [openUnlock, setOpenUnlock] = useState(false)
  const [mpw, setMpw] = useState('')
  const [open, setOpen] = useState(false)
  const [activeIdx, setActiveIdx] = useState(0)
  const [openImport, setOpenImport] = useState(false)
  const listRef = useRef<HTMLDivElement>(null)
  const userRef = useRef<HTMLDivElement>(null)

  const [openUser, setOpenUser] = useState(false)
  const [online, setOnline] = useState(navigator.onLine)

  const { unlocked, unlock, lock, username, avatar, logout, hasMaster } = useAuth()
  const items = useItems(s => s.items)
  const initial = username?.[0]?.toUpperCase()
  const t = useTranslation()

  const tok = useMemo(() => {
    const parsed = parseTokens(q)
    const m = q.match(/\b(?:type|in):(site|password|doc)s?\b/i)
    return { ...parsed, type: (m?.[1]?.toLowerCase() as RowType | undefined) }
  }, [q])

  const pool: Row[] = useMemo(() => {
    const txt = tok.text.toLowerCase()
    const looksHttp = (v?: string) => !!v && /^https?:\/\//i.test(v)

    const rows: Row[] = items.map(it => {
      if (it.type === 'site') {
        const url = (it as any).url as string
        return {
          id: it.id, type: 'site', title: it.title,
          sub: url ?? '', urlOpen: url, favorite: (it as any).favorite
        }
      }
      if (it.type === 'password') {
        const url = (it as any).url as string | undefined
        const username = (it as any).username ?? ''
        return {
          id: it.id, type: 'password', title: it.title,
          sub: `${url ?? ''}  👤 ${username}`, urlOpen: url, favorite: (it as any).favorite
        }
      }
      // doc
      const path = (it as any).path as string
      return {
        id: it.id, type: 'doc', title: it.title,
        sub: path, urlOpen: looksHttp(path) ? path : undefined, favorite: (it as any).favorite
      }
    })

    const filtered = rows.filter(row => {
      if (tok.type && row.type !== tok.type) return false
      if (tok.star && !row.favorite) return false
      if (tok.tags?.length) {
        const src = items.find(i => i.id === row.id)!
        const all = tok.tags.every(t => src.tags?.includes(t))
        if (!all) return false
      }
      if (tok.url) {
        if (!(row.sub || '').toLowerCase().includes(tok.url.toLowerCase())) return false
      }
      if (txt) {
        const hay = `${row.title} ${row.sub}`.toLowerCase()
        if (!hay.includes(txt)) return false
      }
      return true
    }).sort((a,b)=> (b.favorite?1:0)-(a.favorite?1:0))

    return filtered
  }, [items, tok])

  const maxPerGroup = 5
  const groups = useMemo(() => {
    const g = {
      site: pool.filter(x=>x.type==='site').slice(0,maxPerGroup),
      password: pool.filter(x=>x.type==='password').slice(0,maxPerGroup),
      doc: pool.filter(x=>x.type==='doc').slice(0,maxPerGroup),
    }
    const flat = [...g.site, ...g.password, ...g.doc]
    return { g, flat }
  }, [pool])

  useEffect(() => { setActiveIdx(0) }, [q])
  useEffect(() => { setOpen(q.trim().length > 0) }, [q])

  useClickOutside(listRef, () => setOpen(false))
  useClickOutside(userRef, () => setOpenUser(false))

  // 允许业务页打开解锁框
  useEffect(() => {
    const handler = () => setOpenUnlock(true)
    window.addEventListener('open-unlock', handler)
    return () => window.removeEventListener('open-unlock', handler)
  }, [])

  useEffect(() => {
    const update = () => setOnline(navigator.onLine)
    window.addEventListener('online', update)
    window.addEventListener('offline', update)
    return () => {
      window.removeEventListener('online', update)
      window.removeEventListener('offline', update)
    }
  }, [])


  // 打开或定位
  const locate = (type: RowType, id: string) => {
    const path = type === 'password' ? '/passwords' : type === 'doc' ? '/docs' : '/sites'
    navigate(path)
    setTimeout(() => {
      window.dispatchEvent(new CustomEvent('locate-item', { detail: { id, type } }))
    }, 0)
  }

  const openRow = (row: Row) => {
    if (row.urlOpen) {
      window.open(row.urlOpen, '_blank', 'noopener')   // ✅ 直接打开网址
    } else {
      locate(row.type, row.id)                          // ✅ 否则跳转并高亮定位
    }
    setOpen(false)
  }

  const flat = groups.flat
  function onKeyDown(e: React.KeyboardEvent<HTMLInputElement>) {
    if (!open || flat.length === 0) return
    if (e.key === 'ArrowDown') { e.preventDefault(); setActiveIdx(i => Math.min(i+1, flat.length-1)) }
    if (e.key === 'ArrowUp')   { e.preventDefault(); setActiveIdx(i => Math.max(i-1, 0)) }
    if (e.key === 'Enter')     { e.preventDefault(); openRow(flat[activeIdx]) }
    if (e.key === 'Escape')    { setOpen(false) }
  }

  const looksLikeUrl = /^https?:\/\//i.test(q.trim())

  return (
    <>
      <div className="relative">
        <div className="h-12 bg-white grid grid-cols-[1fr,auto] items-center px-3 gap-3">
          <Input
            placeholder={t('searchPlaceholder')}
            value={q}
            onChange={e => setQ(e.target.value)}
            onKeyDown={onKeyDown}
            className="w-[420px]"
          />
          <div className="flex items-center gap-2">
<<<<<<< HEAD
            {unlocked
              ? <IconButton onClick={lock} srLabel={t('lock')}><Lock className="w-4 h-4" /></IconButton>
              : (
                <IconButton
                  onClick={() => (masterHash ? setOpenUnlock(true) : navigate('/settings'))}
                  srLabel={online ? t('unlock') : t('networkRequired')}
                  disabled={!online}
                >
                  <Unlock className="w-4 h-4" />
                </IconButton>
              )
            }
            <IconButton
              onClick={() => setOpenImport(true)}
              srLabel={online ? t('importExport') : t('networkRequired')}
              disabled={!online}
            >
              <Download className="w-4 h-4" />
            </IconButton>
            <div title={online ? t('online') : t('offline')} className="flex items-center gap-1 text-gray-600">
              {online ? <Wifi className="w-4 h-4 text-green-600" /> : <WifiOff className="w-4 h-4 text-red-600" />}
              <span className="text-xs">{online ? t('online') : t('offline')}</span>
            </div>
=======
            <Input
              placeholder={t('searchPlaceholder')}
              value={q}
              onChange={e => setQ(e.target.value)}
              onKeyDown={onKeyDown}
              className="w-[420px]"
            />
              {unlocked
                ? <IconButton onClick={lock} srLabel={t('lock')}><Lock className="w-4 h-4" /></IconButton>
                : (
                  <IconButton
                    onClick={() => (hasMaster ? setOpenUnlock(true) : navigate('/settings'))}
                    srLabel={t('unlock')}
                  >
                    <Unlock className="w-4 h-4" />
                  </IconButton>
                )
              }
>>>>>>> c9072d9b
            <div ref={userRef} className="relative">
              <button
                className="flex items-center gap-2 h-9 px-2 rounded-xl hover:bg-gray-100"
                onClick={() => setOpenUser(o => !o)}
              >
                {avatar
                  ? <img src={avatar} className="w-8 h-8 rounded-full" />
                  : initial
                    ? <div className="w-8 h-8 rounded-full bg-gray-200 flex items-center justify-center text-sm font-medium text-gray-600">{initial}</div>
                    : <User className="w-8 h-8 p-1 text-gray-600 bg-gray-200 rounded-full" />
                }
                {username && <span className="text-sm">{username}</span>}
              </button>
              {openUser && (
                <div className="absolute right-0 mt-2 w-32 bg-white border rounded-lg shadow-lg py-1 z-10">
                  <button
                    className="w-full flex items-center gap-2 px-3 py-2 text-sm hover:bg-gray-100"
                    onClick={() => { logout(); setOpenUser(false) }}
                  >
                    <LogOut className="w-4 h-4" /> {t('logout')}
                  </button>
                </div>
              )}
            </div>
          </div>
        </div>

        {open && (
          <div ref={listRef} className="absolute z-30 left-3 right-3 top-12">
            <div className="bg-white border rounded-2xl shadow-xl p-2 max-h-[60vh] overflow-auto">
              {looksLikeUrl && (
                <button
                  className="w-full text-left px-3 py-2 rounded-lg hover:bg-gray-50 grid grid-cols-[1fr,auto]"
                  onClick={() => {
                    navigate('/sites')
                    setTimeout(() => {
                      window.dispatchEvent(new CustomEvent('open-create-site', { detail: { url: q.trim() } }))
                    }, 0)
                    setOpen(false)
                  }}
                >
                </button>
              )}

              {(['site','password','doc'] as const).map(type => {
                const data = (groups.g as any)[type] as Row[]
                if (!data.length) return null
                const label = type === 'site' ? t('sites') : type === 'password' ? t('passwords') : t('docs')
                return (
                  <div key={type} className="py-1">
                    <div className="px-3 py-1 text-xs text-gray-500">{label}</div>
                    {data.map((r, idx) => {
                      const i = groups.flat.findIndex(x => x.id === r.id)
                      const active = i === activeIdx
                      return (
                        <button
                          key={r.id}
                          className={clsx(
                            'w-full text-left px-3 py-2 rounded-lg hover:bg-gray-50 grid grid-cols-[1fr,auto] items-center',
                            active && 'bg-blue-50'
                          )}
                          onMouseEnter={() => setActiveIdx(i)}
                          onClick={() => openRow(r)}
                        >
                          <div>
                            <div className="flex items-center gap-2">
                              {r.favorite && <Star className="w-3 h-3 text-amber-500" />}
                              <div className="font-medium truncate">{r.title}</div>
                            </div>
                            <div className="text-xs text-gray-500 truncate">{r.sub}</div>
                          </div>
                          <div className="text-xs text-gray-400">{r.urlOpen ? t('open') : t('locate')}</div>
                        </button>
                      )
                    })}
                  </div>
                )
              })}
            </div>
          </div>
        )}
      </div>

      {/* 解锁弹窗 */}
        <Modal open={openUnlock} onClose={() => setOpenUnlock(false)} title={t('unlock')}>
          <div className="grid gap-3">
            <Input
              type="password"
              value={mpw}
              onChange={e => setMpw(e.target.value)}
              placeholder={t('enterMaster')}
            />
            <div className="flex justify-end gap-2">
              <button
                className="h-9 px-4 rounded-xl border border-gray-300 bg-gray-100 text-sm text-gray-800 shadow-sm hover:bg-gray-200"
                onClick={() => { setOpenUnlock(false); setMpw('') }}
              >
                {t('cancel')}
              </button>
              <button
                className="h-9 px-4 rounded-xl border border-gray-300 bg-gray-100 text-sm text-gray-800 shadow-sm hover:bg-gray-200"
                onClick={async () => {
                  const ok = await unlock(mpw)
                  if (ok) { setOpenUnlock(false); setMpw('') }
                }}
              >
                {t('unlock')}
              </button>
            </div>
          </div>
        </Modal>

      <ImportExportModal open={openImport} onClose={() => setOpenImport(false)} />

      <CommandK />
    </>
  )
}<|MERGE_RESOLUTION|>--- conflicted
+++ resolved
@@ -172,7 +172,6 @@
             className="w-[420px]"
           />
           <div className="flex items-center gap-2">
-<<<<<<< HEAD
             {unlocked
               ? <IconButton onClick={lock} srLabel={t('lock')}><Lock className="w-4 h-4" /></IconButton>
               : (
@@ -196,26 +195,6 @@
               {online ? <Wifi className="w-4 h-4 text-green-600" /> : <WifiOff className="w-4 h-4 text-red-600" />}
               <span className="text-xs">{online ? t('online') : t('offline')}</span>
             </div>
-=======
-            <Input
-              placeholder={t('searchPlaceholder')}
-              value={q}
-              onChange={e => setQ(e.target.value)}
-              onKeyDown={onKeyDown}
-              className="w-[420px]"
-            />
-              {unlocked
-                ? <IconButton onClick={lock} srLabel={t('lock')}><Lock className="w-4 h-4" /></IconButton>
-                : (
-                  <IconButton
-                    onClick={() => (hasMaster ? setOpenUnlock(true) : navigate('/settings'))}
-                    srLabel={t('unlock')}
-                  >
-                    <Unlock className="w-4 h-4" />
-                  </IconButton>
-                )
-              }
->>>>>>> c9072d9b
             <div ref={userRef} className="relative">
               <button
                 className="flex items-center gap-2 h-9 px-2 rounded-xl hover:bg-gray-100"
