<<<<<<< HEAD
import { Tag, X } from 'lucide-react'
=======
import { Tag as TagIcon } from 'lucide-react'
>>>>>>> 379e36aa
import IconButton from './ui/IconButton'
import React, { useState } from 'react'
import { useItems } from '../store/useItems'
import Input from './ui/Input'
import clsx from 'clsx'
import { TAG_COLORS, type TagColor } from '../types'

export default function TagPicker({ value, onChange }: { value: string[]; onChange: (tags: string[]) => void }) {
  const { tags, addTag, removeTag } = useItems()
  const [name, setName] = useState('')
  const [color, setColor] = useState<TagColor>('gray')

  const colorBg: Record<TagColor, string> = {
    gray: 'bg-gray-400',
    blue: 'bg-blue-400',
    green: 'bg-green-400',
    red: 'bg-red-400',
    yellow: 'bg-yellow-400',
    purple: 'bg-purple-400',
    pink: 'bg-pink-400',
    orange: 'bg-orange-400',
    cyan: 'bg-cyan-400',
  }

  return (
    <div className="space-y-2">
      <div className="flex flex-wrap gap-2">
        {tags.map(t => (
          <div key={t.id} className="flex items-center gap-1">
            <label className="inline-flex items-center gap-1 text-sm cursor-pointer">
              <input
                type="checkbox"
                className="accent-black"
                checked={value.includes(t.id)}
                onChange={(e) => {
                  if (e.target.checked) onChange([...value, t.id])
                  else onChange(value.filter(x => x !== t.id))
                }}
              />
              <span className="px-2 py-0.5 rounded bg-gray-100">{t.name}</span>
            </label>
            <button
              type="button"
              title="删除标签"
              aria-label="删除标签"
              className="text-gray-400 hover:text-red-600"
              onClick={async () => {
                if (confirm(`确认删除标签 "${t.name}"?`)) {
                  await removeTag(t.id)
                  if (value.includes(t.id)) onChange(value.filter(x => x !== t.id))
                }
              }}
            >
              <X className="w-3 h-3" />
            </button>
          </div>
        ))}
        {tags.length === 0 && <div className="text-xs text-gray-400">暂无标签</div>}
      </div>

      <div className="flex items-center gap-2">
        <Input
          placeholder="新建标签名"
          value={name}
          onChange={e => setName(e.target.value)}
          className="w-40"
        />
        <div className="flex items-center gap-1">
          {TAG_COLORS.map(c => (
            <button
              key={c}
              type="button"
              onClick={() => setColor(c)}
              className={clsx(
                'w-5 h-5 rounded-full border-2',
                color === c ? 'border-black' : 'border-transparent',
                colorBg[c],
              )}
            />
          ))}
        </div>
        <IconButton
          size="sm"
          srLabel="新建标签"
          onClick={() => {
            if (!name.trim()) return
            addTag({ name, color })
            setName('')
          }}
        >
          <TagIcon className="w-4 h-4" />
        </IconButton>
      </div>
    </div>
  )
}<|MERGE_RESOLUTION|>--- conflicted
+++ resolved
@@ -1,8 +1,3 @@
-<<<<<<< HEAD
-import { Tag, X } from 'lucide-react'
-=======
-import { Tag as TagIcon } from 'lucide-react'
->>>>>>> 379e36aa
 import IconButton from './ui/IconButton'
 import React, { useState } from 'react'
 import { useItems } from '../store/useItems'
