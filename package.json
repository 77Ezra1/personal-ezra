--- conflicted
+++ resolved
@@ -31,11 +31,5 @@
     "typescript": "^5.5.4",
     "vite": "^5.4.2",
     "vite-plugin-pwa": "^0.20.5",
-<<<<<<< HEAD
-    "vitest": "^3.2.4"
-=======
-    "vitest": "^3.2.4",
-    "fake-indexeddb": "^6.2.2"
->>>>>>> 196dbfc7
   }
 }