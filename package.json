{
  "name": "pms-web",
  "private": true,
  "version": "0.1.0",
  "type": "module",
  "scripts": {
    "dev": "vite",
    "build": "vite build",
    "preview": "vite preview",
    "test": "vitest run"
  },
  "dependencies": {
<<<<<<< HEAD
    "@tauri-apps/api": "^1.5.6",
=======
    "@tauri-apps/plugin-stronghold": "^2.3.0",
>>>>>>> 5fe3e7b7
    "clsx": "^2.1.1",
    "fuse.js": "^7.0.0",
    "lucide-react": "^0.454.0",
    "nanoid": "^5.0.7",
    "papaparse": "^5.5.3",
    "react": "^18.2.0",
    "react-dom": "^18.2.0",
    "react-markdown": "^10.1.0",
    "react-router-dom": "^6.26.2",
    "sql.js": "^1.10.2",
    "zustand": "^4.5.2"
  },
  "devDependencies": {
    "@types/react": "^18.2.66",
    "@types/react-dom": "^18.2.22",
    "@vitejs/plugin-react": "^4.3.1",
    "autoprefixer": "^10.4.19",
    "postcss": "^8.4.41",
    "tailwindcss": "^3.4.10",
    "typescript": "^5.5.4",
    "vite": "^5.4.2",
    "vite-plugin-pwa": "^1.0.3",
    "vitest": "^3.2.4"
  }
}<|MERGE_RESOLUTION|>--- conflicted
+++ resolved
@@ -10,11 +10,7 @@
     "test": "vitest run"
   },
   "dependencies": {
-<<<<<<< HEAD
     "@tauri-apps/api": "^1.5.6",
-=======
-    "@tauri-apps/plugin-stronghold": "^2.3.0",
->>>>>>> 5fe3e7b7
     "clsx": "^2.1.1",
     "fuse.js": "^7.0.0",
     "lucide-react": "^0.454.0",
