--- conflicted
+++ resolved
@@ -39,13 +39,8 @@
         specifier: ^6.26.2
         version: 6.30.1(react-dom@18.3.1(react@18.3.1))(react@18.3.1)
       sql.js:
-<<<<<<< HEAD
         specifier: ^1.10.2
         version: 1.10.2
-=======
-        specifier: ^1.9.0
-        version: 1.13.0
->>>>>>> 1c2df942
       zustand:
         specifier: ^4.5.2
         version: 4.5.7(@types/react@18.3.24)(react@18.3.1)
@@ -2282,13 +2277,8 @@
   space-separated-tokens@2.0.2:
     resolution: {integrity: sha512-PEGlAwrG8yXGXRjW32fGbg66JAlOAwbObuqVoJpv/mRgoWDQfgH1wDPvtzWyUSNAXBGSk8h755YDbbcEy3SH2Q==}
 
-<<<<<<< HEAD
   sql.js@1.10.2:
     resolution: {integrity: sha512-jnKFtdHxuVUNgu1vHwFoTjjwfTuVDVqzGpw7H05Zq3YMNMDOpLFyFGvpgTRIQGd/mqcYntuMy7iygYCytD62jQ==}
-=======
-  sql.js@1.13.0:
-    resolution: {integrity: sha512-RJbVP1HRDlUUXahJ7VMTcu9Rm1Nzw+EBpoPr94vnbD4LwR715F3CcxE2G2k45PewcaZ57pjetYa+LoSJLAASgA==}
->>>>>>> 1c2df942
 
   stackback@0.0.2:
     resolution: {integrity: sha512-1XMJE5fQo1jGH6Y/7ebnwPOBEkIEnT4QF32d5R1+VXdXveM0IBMJt8zfaxX1P3QhVwrYe+576+jkANtSS2mBbw==}
@@ -5233,11 +5223,7 @@
 
   space-separated-tokens@2.0.2: {}
 
-<<<<<<< HEAD
   sql.js@1.10.2: {}
-=======
-  sql.js@1.13.0: {}
->>>>>>> 1c2df942
 
   stackback@0.0.2: {}
 
